--- conflicted
+++ resolved
@@ -24,15 +24,6 @@
         return var
 
     def __variable_with_weight_decay(self, name, shape, stddev):
-<<<<<<< HEAD
-        if name == 'b':  # default bias initialised to 0
-            return self.__init_variable(
-                name, shape,
-                tf.constant_initializer(0.0, dtype=tf.float32),
-                trainable=True)
-        elif (name == 'w') and (stddev < 0):  # default weights initialiser
-            stddev = np.sqrt(1.3 * 2.0 / (np.prod(shape[:-2]) * shape[-1]))
-=======
         # TODO this if-else tree needs to be redesigned...
         if name == 'const':
             return self.__init_variable(
@@ -46,18 +37,12 @@
                 trainable=True, withreg=True)
         elif (name == 'w') and (stddev < 0): #default weights initialiser
             stddev = np.sqrt(1.3 * 2.0 / (np.prod(shape[:-2])*shape[-1]))
->>>>>>> ea7d608d
             return self.__init_variable(
                 name, shape,
                 tf.truncated_normal_initializer(
                     mean=0.0, stddev=stddev, dtype=tf.float32),
-<<<<<<< HEAD
-                trainable=True)
+                trainable=True, withreg=True)
         elif name == 'w':  # initialiser with custom stddevs
-=======
-                trainable=True, withreg=True)
-        elif name == 'w': #initialiser with custom stddevs
->>>>>>> ea7d608d
             return self.__init_variable(
                 name, shape,
                 tf.truncated_normal_initializer(
@@ -106,9 +91,6 @@
                 inputs, moving_mean, moving_variance, beta, gamma, 1e-5)
         return inputs
 
-<<<<<<< HEAD
-    def conv_1x1(self, f_in, ni_, no_):
-=======
     def prelu(self, f_in):
         # f(x) = x for x>=0; f(x) = alpha*x for x<0
         alphas = self.__variable_with_weight_decay(
@@ -118,41 +100,25 @@
         return pos + neg
 
     def conv_1x1(self, f_in, ni_, no_, padding='SAME'):
->>>>>>> ea7d608d
         kernel = self.__variable_with_weight_decay(
             'w', [1, 1, 1, ni_, no_], -1)
         conv = tf.nn.conv3d(f_in, kernel, [1, 1, 1, 1, 1], padding=padding)
         return conv
 
-<<<<<<< HEAD
-    def conv_3x3(self, f_in, ni_, no_):
-=======
-
     def conv_3x3(self, f_in, ni_, no_, padding='SAME'):
->>>>>>> ea7d608d
         kernel = self.__variable_with_weight_decay(
             'w', [3, 3, 3, ni_, no_], -1)
         conv = tf.nn.conv3d(f_in, kernel, [1, 1, 1, 1, 1], padding=padding)
         return conv
 
-<<<<<<< HEAD
-    def conv_layer_1x1(self, f_in, ni_, no_, bn=True, acti=True):
-=======
-    def conv_5x5(self, f_in, ni_, no_, padding='SAME'):
-        kernel = self.__variable_with_weight_decay(
-            'w', [5, 5, 5, ni_, no_], -1)
-        conv = tf.nn.conv3d(f_in, kernel, [1, 1, 1, 1, 1], padding=padding)
-        return conv
-
     def conv_layer_1x1(self, f_in, ni_, no_,
-                       bn=True, acti=True, padding='SAME'):
->>>>>>> ea7d608d
+                       bias=True, bn=True, acti=True, padding='SAME'):
         kernel = self.__variable_with_weight_decay(
             'w', [1, 1, 1, ni_, no_], -1)
-        biases = self.__variable_with_weight_decay(
-            'b', [no_], 0.0)
         conv = tf.nn.conv3d(f_in, kernel, [1, 1, 1, 1, 1], padding=padding)
-        conv = tf.nn.bias_add(conv, biases)
+        if bias:
+            biases = self.__variable_with_weight_decay('b', [no_], 0.0)
+            conv = tf.nn.bias_add(conv, biases)
         if bn:
             conv = self.batch_norm(conv)
         if acti:
@@ -160,21 +126,19 @@
         return conv
 
     def conv_layer_3x3(self, f_in, ni_, no_,
-                       bn=True, acti=True, padding='SAME'):
+                       bias=True, bn=True, acti=True, padding='SAME'):
         kernel = self.__variable_with_weight_decay(
             'w', [3, 3, 3, ni_, no_], -1)
-        biases = self.__variable_with_weight_decay(
-            'b', [no_], 0.0)
         conv = tf.nn.conv3d(f_in, kernel, [1, 1, 1, 1, 1], padding=padding)
-        conv = tf.nn.bias_add(conv, biases)
+        if bias:
+            biases = self.__variable_with_weight_decay('b', [no_], 0.0)
+            conv = tf.nn.bias_add(conv, biases)
         if bn:
             conv = self.batch_norm(conv)
         if acti:
             conv = self.nonlinear_acti(conv)
         return conv
 
-<<<<<<< HEAD
-=======
     def downsample_2x2(self, f_in):
         maxpool = tf.nn.max_pool3d(
             f_in, [1, 2, 2, 2, 1], [1, 2, 2, 2, 1], 'SAME')
@@ -206,7 +170,6 @@
             [1, 2, 2, 2, 1], padding='SAME')
         return up_conv
 
->>>>>>> ea7d608d
     def set_activation_type(self, type_str):
         self.activation_type = type_str
 
