--- conflicted
+++ resolved
@@ -10,9 +10,6 @@
 import utilities.misc_csv as misc_csv
 from nn.preprocess import HistNormaliser_bis
 from utilities.subject import Subject
-import nibabel as nib
-import os
-import utilities.misc_io as misc_io
 
 
 class VolumePreprocessor(object):
@@ -113,7 +110,6 @@
         interp_order = self.guess_interp_from_loss()
         interp_order_fields = cc.InputList([3], interp_order, [3], None, None)
         list_combined = self.create_array_subjects_csv_list()
-        import pdb; pdb.set_trace()
         subjects = []
         for s in list_combined:
             input_files = cc.CSVCell(s[1])
@@ -126,7 +122,6 @@
                                           weight_files,
                                           input_txt_files,
                                           output_txt_files)
-            import pdb; pdb.set_trace()
             new_subject = Subject(s[0], file_path_list, interp_order_fields)
             subjects.append(new_subject)
         return subjects
@@ -145,7 +140,7 @@
             return {}
         subject_ref = subjects[0]
         csv_cell_ref = subject_ref.file_path_list.input
-        data_array = misc_io.prepare_5d_data(csv_cell_ref)
+        data_array = io.prepare_5d_data(csv_cell_ref)
         numb_mod = data_array.shape[3]
         dict_modalities = {}
         for m in range(0, numb_mod):
@@ -175,14 +170,9 @@
             for mod in mod_to_train:
                 modalities_to_train[mod] = modalities[mod]
             warnings.warn("The histogram has to be retrained...")
-<<<<<<< HEAD
-            array_files = misc_csv.create_array_files(csv_file=self.csv_file,
-                                                      csv_list=self.csv_list)
-=======
             array_files = self.create_list_array_input_files_from_subjects(
                 subjects)
             #import pdb; pdb.set_trace()
->>>>>>> a9965ee6
             new_mapping = self.standardisor \
                 .training_normalisation_from_array_files(
                 array_files, modalities_to_train)
