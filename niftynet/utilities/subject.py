# -*- coding: utf-8 -*-
from __future__ import absolute_import, print_function
import os

import nibabel as nib
import numpy as np
import niftynet.utilities.misc_io as util
from niftynet.utilities.misc_common import CacheFunctionOutput

STANDARD_ORIENTATION = [[0, 1], [1, 1], [2, 1]]


class MultiModalFileList(object):
    '''
    Object containing the list of files to use to build a 5d array (
    modalities and time points. Consists in a list of list of filenames.
    First dimension (time), second dimension (modalities)
    '''
    def __init__(self, multi_mod_filenames):
        # list of multi-modality images filenames
        # each list element is a filename of a single-mod volume
        assert multi_mod_filenames is not None
        self.multi_mod_filenames = multi_mod_filenames

    def __call__(self, *args, **kwargs):
        return self.multi_mod_filenames

    @property
    def num_time_point(self):
        if self.multi_mod_filenames is None:
            return 0
        if self.multi_mod_filenames == '':
            return 0
        return len(self.multi_mod_filenames)

    @property
    def num_modality(self):
        if self.multi_mod_filenames is None:
            return 0
        if self.multi_mod_filenames == '':
            return 0
        return len(self.multi_mod_filenames[0])


class ColumnData(object):
    '''
    Object for a subject data that contains, the name, the data, the spatial
    rank and the interpolation order to apply on the data if need be.
    '''
    def __init__(self, column_name, data, spatial_rank, interp_order):
        self._name = column_name
        self._data = data
        self._spatial_rank = spatial_rank
        self._interp_order = interp_order

    @property
    def name(self):
        return self._name

    @property
    def interp_order(self):
        return self._interp_order

    @property
    def spatial_rank(self):
        return self._spatial_rank

    @spatial_rank.setter
    def spatial_rank(self, value):
        self._spatial_rank = value

    @property
    def data(self):
        return self._data

    @data.setter
    def data(self, value):
        self._data = value


class Subject(object):
    """
    This class specifies all properties of a subject. For now, 4 fields of
    input are considered:
        - input_image_file: data to process
        - target_image_file: targeted data (segmentation result, generated
        image...)
        - weight_map_file: local weights to apply (to be used for the error
        maps or weighting of loss functions)
        - target_note: text content that can reflect for instance the class
        of a whole image
    """

    fields = ('input_image_file',
              'target_image_file',
              'weight_map_file',
              'target_note')
    data_types = ('image_filename',
                  'image_filename',
                  'image_filename',
                  'textual_comment')

    def __init__(self, name, modality_names=None):
        self.name = name
        self.modality_names = modality_names
        self.csv_cell_dict = self._create_empty_csvcell_dict()

        self.load_reorientation = False
        self.load_resampling = False
        self.spatial_padding = None
        self.input_image_shape = None

    @classmethod
    def from_csv_row(cls, row, modality_names=None):
        '''
        Creates a subject object from the information of a csv row
        :param row:
        :param modality_names:
        :return:
        '''
        new_subject = cls(name=row[0])
        csv_cell_list = [MultiModalFileList(column) if column != '' else None
                         for column in row[1:]]
        new_subject.set_all_columns(*csv_cell_list)
        if modality_names is not None:
            # check modality names consistent with subject image files
            assert (len(modality_names) == len(new_subject.column(0)()[0]))
            new_subject.modality_names = modality_names
        return new_subject

    def _create_empty_csvcell_dict(self):
        # initialise subject dict by fields
        none_tuple = tuple([None] * len(Subject.fields))
        return dict(zip(Subject.fields, none_tuple))

    def set_all_columns(self, *args):
        assert (len(args) == len(Subject.fields))
        for (i, value) in enumerate(args):
            self._set_column(i, value)

    def _set_column(self, index, value):
        if value is None:
            return
        assert (isinstance(value, MultiModalFileList))
        self.csv_cell_dict[Subject.fields[index]] = value

    def column(self, index):
        assert index < len(Subject.fields)
        return self.csv_cell_dict[Subject.fields[index]]

    @CacheFunctionOutput
    def _read_original_affine(self):
        """
        Given the list of files to load, find the original orientation
        and update the corresponding field if not done yet
        """
        img_object = self.__find_first_nibabel_object()
        util.correct_image_if_necessary(img_object)
        return img_object.affine

    @CacheFunctionOutput
    def _read_original_pixdim(self):
        """
        Given the list of files to load, find the original spatial resolution
        and update the corresponding field if not done yet
        """
        img_object = self.__find_first_nibabel_object()
        pixdim = img_object.header.get_zooms()
        pixdim = pixdim[:3] # TODO: assuming 3 elements
        return pixdim

    def __find_first_nibabel_object(self):
        """
        a helper function find the *first* available image from hard drive
        and return a nibabel image object. This is used to determine
        image affine/pixel size info.
        This function assumes the header data are the same across all
        input volumes for this subject
        :return: nibabel image object
        """
        input_image_files = self.column(0)()
        list_files = [item for sublist in input_image_files for item in sublist]
        for filename in list_files:
            if not filename == '' and os.path.exists(filename):
                try:
                  return util.load_image(filename)
                except:
                  pass # ignore failures here
        return None

    def __reorient_to_stand(self, data_5d):
        '''
        Reorient a 5d array to the standard orientation (R-A-S). To be used
        at training to get all data in the same orientation
        :param data_5d:
        :return:
        '''
        if (data_5d is None) or (data_5d.shape is ()):
            return None
        image_affine = self._read_original_affine()
        ornt_original = nib.orientations.axcodes2ornt(
            nib.aff2axcodes(image_affine))
        return util.do_reorientation(data_5d,
                                     ornt_original,
                                     STANDARD_ORIENTATION)

    def __reorient_to_original(self, data_5d):
        '''
        Reorient 5d data array to the original orientations specified in the
        original affine matrix. To be used before saving notably
        :param data_5d:
        :return:
        '''
        if (data_5d is None) or (data_5d.shape is ()):
            return None
        image_affine = self._read_original_affine()
        ornt_original = nib.orientations.axcodes2ornt(
            nib.aff2axcodes(image_affine))
        return util.do_reorientation(data_5d,
                                     STANDARD_ORIENTATION,
                                     ornt_original)

    def __resample_to_isotropic(self, data_5d, interp_order):
        '''
        Perform the resampling of a 5d array to isotropic data.
        :param data_5d:
        :param interp_order: Order of the interpolation strategy to use
        (same used for all modalities)
        :return:
        '''
        if (data_5d is None) or (data_5d.shape is ()):
            return None
        image_pixdim = self._read_original_pixdim()
        return util.do_resampling(data_5d,
                                  image_pixdim,
                                  [1, 1, 1],
                                  interp_order=interp_order)

    def __resample_to_original(self, data_5d, interp_order):
        '''
        From presumably isotropic data, go back to original pix dimensions.
        :param data_5d:
        :param interp_order: Order of the interpolation strategy to use
        :return:
        '''
        # TODO allow for different interpolation order across modalities.
        if (data_5d is None) or (data_5d.shape is ()):
            return None
        image_pixdim = self._read_original_pixdim()
        return util.do_resampling(data_5d,
                                  [1, 1, 1],
                                  image_pixdim,
                                  interp_order=interp_order)

    def __pad_volume(self, data_5d, spatial_padding):
        """
        spatial_padding should be a tuple of ((M,N), (P,Q),...)
        """
        if (data_5d is None) or (data_5d.shape is ()):
            return data_5d
        # pad the first few dims according to the length of spatial_padding
        ndim = data_5d.ndim
        if isinstance(spatial_padding, int) or \
                not all(isinstance(i, tuple) for i in spatial_padding):
            raise ValueError(
                "spatial_padding should be a tuple: ((M,N), (P,Q),...)")
        all_padding = spatial_padding + tuple()
        assert len(all_padding) <= ndim
        while len(all_padding) < ndim:
            all_padding = all_padding + ((0, 0),)
        data_5d = np.pad(data_5d, all_padding, 'minimum')
        return data_5d

    def load_column(self,
                    index,
                    do_reorientation=False,
                    do_resampling=False,
                    interp_order=None,
                    spatial_padding=None):

        assert index < len(Subject.data_types)
        field_name = Subject.fields[index]
        type_name = Subject.data_types[index]
        this_column = self.column(index)
        if this_column is None:
            return {field_name: None}
        if not this_column()[0][0]:
            return {field_name: None}

        if type_name == 'textual_comment':
            return {field_name: ColumnData(field_name,
                                           this_column()[0][0],
                                           spatial_rank=None,
                                           interp_order=None)}

        elif type_name == 'image_filename':
            data_5d = util.csv_cell_to_volume_5d(this_column)
            if do_resampling and (interp_order is None):
                print("do resampling, but interpolation order is not "
                      "specified, defaulting to interp_order=3")
                interp_order = 3
            if do_resampling:
                data_5d = self.__resample_to_isotropic(data_5d, interp_order)
                self.load_resampling = True
            if do_reorientation:
                data_5d = self.__reorient_to_stand(data_5d)
                self.load_reorientation = True
            data_5d = np.nan_to_num(data_5d)
            if spatial_padding is not None:
                data_5d = self.__pad_volume(data_5d, spatial_padding)
                self.spatial_padding = spatial_padding
            if index == 0:  # if it is the target, remember the shape
                self.input_image_shape = data_5d.shape
            return {field_name: ColumnData(field_name,
                                           data_5d,
                                           spatial_rank=None,
                                           interp_order=interp_order)}
        else:
            return {'unknow_field': None}

    def load_columns(self,
                     index_list,
                     do_reorientation=False,
                     do_resampling=False,
                     interp_order=None,
                     spatial_padding=None):
        """
        This function load all images from file_path_list,
        returns all data (with reorientation/resampling if required)
        """

        # set default interp
        if interp_order is None:
            interp_order = [3] * len(index_list)
        if len(interp_order) < len(index_list):
            full_interp_order = [3] * len(index_list)
            full_interp_order[:len(interp_order)] = interp_order
            interp_order = full_interp_order
        output_dict = {}
        for (i, column_ind) in enumerate(index_list):
            column_dict = self.load_column(index=column_ind,
                                           do_reorientation=do_reorientation,
                                           do_resampling=do_resampling,
                                           interp_order=interp_order[i],
                                           spatial_padding=spatial_padding)

            desired_key = list(column_dict)[0]
            output_dict[desired_key] = column_dict[desired_key]
        return output_dict

    def modalities_dict(self):
        '''
        Creates the modality dictionary to be used for the histogram
        normalisation (whether names are given or not)
        :return:
        '''
        num_modality = self.column(0).num_modality
        if self.modality_names is not None:
            return dict(zip(self.modality_names, range(0, num_modality)))
        dict_modalities = {}
        for m in range(0, num_modality):
            name_mod = 'Modality-{}'.format(m)
            dict_modalities[name_mod] = m
        return dict_modalities

    def matrix_like_input_data_5d(self,
                                  spatial_rank,
                                  n_channels,
                                  interp_order,
                                  init_value=0):
        """
        create an empty matrix with an optional initial values.
        the output is a 5d volume, with the first `spatial_rank` corresponding
        to the spatial shape of the input image, `n_channels` defines the
        number of channels, this can be
        1: segmentation map
        n: n_class probabilities or n-dim features from the network
        """
        zeros_shape = self.input_image_shape[:int(np.ceil(spatial_rank))]
        zeros_shape = zeros_shape + (n_channels,)
        while len(zeros_shape) < 5:
            zeros_shape = zeros_shape + (1,)
        if interp_order > 0:
            data_type = np.float
        else:
            data_type = np.int
        print('Preparing output size {}'.format(zeros_shape))
        return np.ones(zeros_shape, dtype=data_type) * init_value

<<<<<<< HEAD
    def save_network_output(self, data, save_path, interp_order=3):
        '''
        At inference time save the result of the inference as the appropriate
         nifti image
        :param data: data to save
        :param save_path: path where to save the data
        :param interp_order: interpolation order strategy to apply if
        resampling is required.
        :return:
        '''
=======
    def save_network_output(self, data, save_path, suffix='', interp_order=3):
>>>>>>> f3f323b0
        if data is None:
            return

        # In case multiple modalities output, have to swap
        # the dimensions to ensure modalties in the 5th
        # dimension (nifty standards)
        if data.shape[3] > 1:
            print("Ensuring NIfTI dimension standards")
            data = np.swapaxes(data, 4, 3)
        # output format: [H x W x D x Time points x Modality]

        if self.spatial_padding is not None:
            ind = util.spatial_padding_to_indexes(self.spatial_padding)
            if len(ind) == 6:  # spatial_rank == 3
                w, h, d = data.shape[:3]
                data = data[ind[0]: (w - ind[1]),
                       ind[2]: (h - ind[3]),
                       ind[4]: (d - ind[5]), :, :]
            if len(ind) == 4:  # spatial_rank == 2 or 2.5
                w, h = data.shape[:2]
                data = data[ind[0]: (w - ind[1]),
                       ind[2]: (h - ind[3]), :, :, :]
        if self.load_reorientation:
            data = self.__reorient_to_original(data)
        if self.load_resampling:
            data = self.__resample_to_original(data, interp_order)
        original_header = self.__find_first_nibabel_object()
        filename = self.name + '_niftynet_out' + suffix
        util.save_volume_5d(data, filename, save_path, original_header)

    def __str__(self):
        out_str = ['subject: {}'.format(self.name)]
        for ind in range(0, len(Subject.fields)):
            csv_field = Subject.fields[ind]
            csv_cell = self.column(ind)
            if csv_cell is None:
                out_str.append('{}: None'.format(csv_field))
            else:
                out_str.append('{}: {}'.format(csv_field, csv_cell()))
        return '\n'.join(out_str)<|MERGE_RESOLUTION|>--- conflicted
+++ resolved
@@ -387,20 +387,7 @@
         print('Preparing output size {}'.format(zeros_shape))
         return np.ones(zeros_shape, dtype=data_type) * init_value
 
-<<<<<<< HEAD
-    def save_network_output(self, data, save_path, interp_order=3):
-        '''
-        At inference time save the result of the inference as the appropriate
-         nifti image
-        :param data: data to save
-        :param save_path: path where to save the data
-        :param interp_order: interpolation order strategy to apply if
-        resampling is required.
-        :return:
-        '''
-=======
     def save_network_output(self, data, save_path, suffix='', interp_order=3):
->>>>>>> f3f323b0
         if data is None:
             return
 
