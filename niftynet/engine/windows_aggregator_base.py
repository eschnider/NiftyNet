--- conflicted
+++ resolved
@@ -29,14 +29,11 @@
         self.reader = image_reader
         self.writer = image_writer
         self._image_id = None
-<<<<<<< HEAD
-=======
         self.postfix = ''
         self.output_path = os.path.abspath(output_path)
         if not os.path.exists(self.output_path):
             os.makedirs(self.output_path)
         self.inferred_cleared = False
->>>>>>> df0f8673
 
     @property
     def input_image(self):
