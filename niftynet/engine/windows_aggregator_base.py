--- conflicted
+++ resolved
@@ -114,18 +114,11 @@
             tf.logging.fatal(
                 'network output window can be '
                 'cropped by specifying the border parameter in config file, '
-<<<<<<< HEAD
-                'but here the output window %s is already smaller '
-                'than the input window size minus padding: %s, '
-                'not supported by this aggregator', spatial_shape,
-                cropped_shape)
-=======
                 'but here the output window content size %s is smaller '
                 'than the window coordinate size: %s -- '
                 'computed by input window size minus border size (%s)'
                 'not supported by this aggregator. Please try larger border.)',
                 spatial_shape, cropped_shape, border)
->>>>>>> 0f0d7367
             raise ValueError
         if n_spatial == 1:
             window = window[:,
