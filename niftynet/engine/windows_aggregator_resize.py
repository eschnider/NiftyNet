# -*- coding: utf-8 -*-
"""
Windows aggregator resize each item
in a batch output and save as an image.
"""
from __future__ import absolute_import, print_function, division

import os

import numpy as np
import tensorflow as tf
import niftynet.io.misc_io as misc_io
from niftynet.engine.sampler_resize_v2 import zoom_3d
from niftynet.engine.windows_aggregator_base import ImageWindowsAggregator
from niftynet.layer.discrete_label_normalisation import \
    DiscreteLabelNormalisationLayer
from niftynet.layer.pad import PadLayer


class ResizeSamplesAggregator(ImageWindowsAggregator):
    """
    This class decodes each item in a batch by resizing each image
    window and save as a new image volume. Multiple output image can be
    proposed and csv output can be performed as well
    """
    def __init__(self,
                 image_reader,
                 name='image',
                 output_path=os.path.join('.', 'output'),
                 window_border=(),
                 interp_order=0,
                 postfix='niftynet_out'):
        ImageWindowsAggregator.__init__(
            self, image_reader=image_reader, output_path=output_path)
        self.name = name
        self.image_out = None
        self.csv_out = None
        self.window_border = window_border
        self.output_interp_order = interp_order
        self.postfix = postfix

    def decode_batch(self, window, location):
        """
        Resizing each output image window in the batch as an image volume
        location specifies the original input image (so that the
        interpolation order, original shape information retained in the
<<<<<<< HEAD
        generated outputs).For the fields that have the keyword 'window' in the
        dictionary key, it will be saved as image. The rest will be saved as
        csv. CSV files will contain at saving a first line of 0 (to be
        changed into the header by the user), the first column being the
        index of the window, followed by the list of output.
=======
        generated outputs).

        each network output window is first cropped to::

            size=input_window_size - inference_border

        then resized to original_image_size + volume_padding_size
        then cropped by volume_padding_size
        then written to file
>>>>>>> 63fa5fea
        """
        n_samples = location.shape[0]
        location_init = np.copy(location)
        test = None
        for i in window:
            if 'window' in i:

                test = np.ones_like(window[i])
                window[i], _ = self.crop_batch(window[i], location_init,
                                               self.window_border)
                location_init = np.copy(location)
                print(i, np.sum(window[i]), np.max(window[i]))
        _, location = self.crop_batch(test, location_init, self.window_border)

        for batch_id in range(n_samples):
            if self._is_stopping_signal(location[batch_id]):
                return False
            self.image_id = location[batch_id, 0]
            if self._is_stopping_signal(location[batch_id]):
                return False
            self.image_out = {}
            self.csv_out = {}

            for i in window:
                if 'window' in i:

                    while window[i].ndim < 5:
                        window[i] = window[i][..., np.newaxis, :]
                    self.image_out[i] = window[i][batch_id, ...]
                else:
                    if not isinstance(window[i], (list, tuple, np.ndarray)):
                        window_loc = np.reshape(window[i], [1, 1])
                        self.csv_out[i] = self._initialise_empty_csv(1)
                    else:
                        window[i] = np.asarray(window[i])
                        try:
                            assert window[i].ndim <= 2
                        except (TypeError, AssertionError):
                            tf.logging.error(
                                "The output you are trying to "
                                "save as csv is more than "
                                "bidimensional. Did you want "
                                "to save an image instead? "
                                "Put the keyword window "
                                "in the output dictionary"
                                " in your application file")
                        if window[i].ndim < 2:
                            window[i] = np.expand_dims(window[i], 0)
                        window_loc = window[i]
                        self.csv_out[i] = self._initialise_empty_csv(
                            n_channel=window[i][0].shape[-1])

                    self.csv_out[i] = np.concatenate([self.csv_out[i],
                                                      window_loc], 0)

            self._save_current_image()
            self._save_current_csv()

        return True

    def _initialise_image_shape(self, image_id, n_channels):
        '''
        Return the shape of the empty image to be saved
        :param image_id: index to find the appropriate input image from the
        reader
        :param n_channels: number of channels of the image
        :return:  shape of the empty image
        '''
        self.image_id = image_id
        spatial_shape = self.input_image[self.name].shape[:3]
        output_image_shape = spatial_shape + (1, n_channels,)
        empty_image = np.zeros(output_image_shape, dtype=np.bool)
        for layer in self.reader.preprocessors:
            if isinstance(layer, PadLayer):
                empty_image, _ = layer(empty_image)
        return empty_image.shape


    def _save_current_image(self):
        '''
        Loop through the dictionary of images output and resize and reverse
        the preprocessing prior to saving
        :return:
        '''
        if self.input_image is None:
            return
<<<<<<< HEAD
        self.current_out = {}
        for i in self.image_out:
            resize_to_shape = self._initialise_image_shape(
                image_id=self.image_id,
                n_channels=self.image_out[i].shape[-1])
            window_shape = resize_to_shape
            current_out = self.image_out[i]
            while current_out.ndim < 5:
                current_out = current_out[..., np.newaxis, :]
            if self.window_border and any([b > 0 for b in self.window_border]):
                np_border = self.window_border
                while len(np_border) < 5:
                    np_border = np_border + (0,)
                np_border = [(b,) for b in np_border]
                current_out = np.pad(current_out, np_border, mode='edge')
            image_shape = current_out.shape
            zoom_ratio = \
                [float(p) / float(d) for p, d in zip(window_shape, image_shape)]
            image_shape = list(image_shape[:3]) + [1, image_shape[-1]]
            print(np.sum(self.image_out[i]), " is sum of image out %s before"
                  % i)
            current_out = np.reshape(current_out, image_shape)
            current_out = zoom_3d(image=current_out,
                                  ratio=zoom_ratio,
                                  interp_order=self.output_interp_order)
            self.current_out[i] = current_out
=======
        window_shape = resize_to
        while image_out.ndim < 5:
            image_out = image_out[..., np.newaxis, :]
        # if self.window_border and any([b > 0 for b in self.window_border]):
        #     np_border = self.window_border
        #     while len(np_border) < 5:
        #         np_border = np_border + (0,)
        #     np_border = [(b,) for b in np_border]
        #     image_out = np.pad(image_out, np_border, mode='edge')
        image_shape = image_out.shape
        zoom_ratio = \
            [float(p) / float(d) for p, d in zip(window_shape, image_shape)]
        image_shape = list(image_shape[:3]) + [1, image_shape[-1]]
        image_out = np.reshape(image_out, image_shape)
        image_out = zoom_3d(image=image_out,
                            ratio=zoom_ratio,
                            interp_order=self.output_interp_order)

>>>>>>> 63fa5fea
        for layer in reversed(self.reader.preprocessors):
            if isinstance(layer, PadLayer):
                for i in self.image_out:
                    self.current_out[i], _ = layer.inverse_op(
                        self.current_out[i])
            if isinstance(layer, DiscreteLabelNormalisationLayer):
                for i in self.image_out:
                    self.image_out[i], _ = layer.inverse_op(self.image_out[i])
        subject_name = self.reader.get_subject_id(self.image_id)
        for i in self.image_out:
            print(np.sum(self.image_out[i]), " is sum of image out %s after"
                  % i)
        for i in self.image_out:
            filename = "{}_{}_{}.nii.gz".format(i, subject_name, self.postfix)
            source_image_obj = self.input_image[self.name]
            misc_io.save_data_array(self.output_path,
                                    filename,
                                    self.current_out[i],
                                    source_image_obj,
                                    self.output_interp_order)
            self.log_inferred(subject_name, filename)
        return

    def _save_current_csv(self):
        '''
        Save all csv output present in the dictionary of csv_output.
        :return:
        '''
        if self.input_image is None:
            return
        subject_name = self.reader.get_subject_id(self.image_id)
        for i in self.csv_out:
            filename = "{}_{}_{}.csv".format(i, subject_name, self.postfix)
            misc_io.save_csv_array(self.output_path,
                                   filename,
                                   self.csv_out[i])
            self.log_inferred(subject_name, filename)
        return

    def _initialise_empty_csv(self, n_channel):
        '''
        Initialise the array to be saved as csv as a line of zeros according
        to the number of elements to be saved
        :param n_channel:
        :return:
        '''
        return np.zeros([1, n_channel])
    <|MERGE_RESOLUTION|>--- conflicted
+++ resolved
@@ -44,23 +44,13 @@
         Resizing each output image window in the batch as an image volume
         location specifies the original input image (so that the
         interpolation order, original shape information retained in the
-<<<<<<< HEAD
+
         generated outputs).For the fields that have the keyword 'window' in the
         dictionary key, it will be saved as image. The rest will be saved as
         csv. CSV files will contain at saving a first line of 0 (to be
         changed into the header by the user), the first column being the
         index of the window, followed by the list of output.
-=======
-        generated outputs).
-
-        each network output window is first cropped to::
-
-            size=input_window_size - inference_border
-
-        then resized to original_image_size + volume_padding_size
-        then cropped by volume_padding_size
-        then written to file
->>>>>>> 63fa5fea
+
         """
         n_samples = location.shape[0]
         location_init = np.copy(location)
@@ -147,7 +137,7 @@
         '''
         if self.input_image is None:
             return
-<<<<<<< HEAD
+
         self.current_out = {}
         for i in self.image_out:
             resize_to_shape = self._initialise_image_shape(
@@ -174,26 +164,7 @@
                                   ratio=zoom_ratio,
                                   interp_order=self.output_interp_order)
             self.current_out[i] = current_out
-=======
-        window_shape = resize_to
-        while image_out.ndim < 5:
-            image_out = image_out[..., np.newaxis, :]
-        # if self.window_border and any([b > 0 for b in self.window_border]):
-        #     np_border = self.window_border
-        #     while len(np_border) < 5:
-        #         np_border = np_border + (0,)
-        #     np_border = [(b,) for b in np_border]
-        #     image_out = np.pad(image_out, np_border, mode='edge')
-        image_shape = image_out.shape
-        zoom_ratio = \
-            [float(p) / float(d) for p, d in zip(window_shape, image_shape)]
-        image_shape = list(image_shape[:3]) + [1, image_shape[-1]]
-        image_out = np.reshape(image_out, image_shape)
-        image_out = zoom_3d(image=image_out,
-                            ratio=zoom_ratio,
-                            interp_order=self.output_interp_order)
-
->>>>>>> 63fa5fea
+
         for layer in reversed(self.reader.preprocessors):
             if isinstance(layer, PadLayer):
                 for i in self.image_out:
