# -*- coding: utf-8 -*-
"""
This module defines a general procedure for running applications.

Example usage::
    app_driver = ApplicationDriver()
    app_driver.initialise_application(system_param, input_data_param)
    app_driver.run_application()

``system_param`` and ``input_data_param`` should be generated using:
``niftynet.utilities.user_parameters_parser.run()``
"""
from __future__ import absolute_import
from __future__ import division
from __future__ import print_function

import copy
import os
import time

import tensorflow as tf

from niftynet.engine.application_factory import ApplicationFactory
from niftynet.engine.application_iteration import IterationMessage
from niftynet.engine.application_variables import \
    CONSOLE, NETWORK_OUTPUT, TF_SUMMARIES
from niftynet.engine.application_variables import \
    GradientsCollector, OutputsCollector, global_vars_init_or_restore
from niftynet.io.image_sets_partitioner import ImageSetsPartitioner
from niftynet.io.image_sets_partitioner import TRAIN, VALID, INFER
from niftynet.io.misc_io import get_latest_subfolder, touch_folder
from niftynet.layer.bn import BN_COLLECTION
from niftynet.utilities.util_common import set_cuda_device, traverse_nested

FILE_PREFIX = 'model.ckpt'


class ApplicationDriver(object):
    """
    This class initialises an application by building a TF graph,
    and maintaining a session and coordinator. It controls the
    starting/stopping of an application. Applications should be
    implemented by inheriting ``niftynet.application.base_application``
    to be compatible with this driver.
    """

    # pylint: disable=too-many-instance-attributes
    def __init__(self):
        self.app = None
        self.graph = tf.Graph()

        self.saver = None

        self.is_training = True
        self.num_threads = 0
        self.num_gpus = 0

        self.model_dir = None
        self.summary_dir = None
        self.session_prefix = None
        self.max_checkpoints = 2
        self.save_every_n = 10
        self.tensorboard_every_n = -1

        self.validation_every_n = -1
        self.validation_max_iter = 1

        self.initial_iter = 0
        self.final_iter = 0

        self._coord = tf.train.Coordinator()
        self._init_op = None
        self._data_partitioner = None
        self.outputs_collector = None
        self.gradients_collector = None

    def initialise_application(self, workflow_param, data_param):
        """
        This function receives all parameters from user config file,
        create an instance of application.

        :param workflow_param: a dictionary of user parameters,
            keys correspond to sections in the config file
        :param data_param: a dictionary of input image parameters,
            keys correspond to data properties to be used by image_reader
        :return:
        """
        try:
            system_param = workflow_param.get('SYSTEM', None)
            net_param = workflow_param.get('NETWORK', None)
            train_param = workflow_param.get('TRAINING', None)
            infer_param = workflow_param.get('INFERENCE', None)
            app_param = workflow_param.get('CUSTOM', None)
        except AttributeError:
            tf.logging.fatal('parameters should be dictionaries')
            raise

        assert os.path.exists(system_param.model_dir), \
            'Model folder not exists {}'.format(system_param.model_dir)
        self.is_training = (system_param.action == "train")
        # hardware-related parameters
        self.num_threads = max(system_param.num_threads, 1) \
            if self.is_training else 1
        self.num_gpus = system_param.num_gpus \
            if self.is_training else min(system_param.num_gpus, 1)
        set_cuda_device(system_param.cuda_devices)

        # set output TF model folders
        self.model_dir = touch_folder(
            os.path.join(system_param.model_dir, 'models'))
        self.session_prefix = os.path.join(self.model_dir, FILE_PREFIX)

        # set training params.
        if self.is_training:
            assert train_param, 'training parameters not specified'
            summary_root = os.path.join(system_param.model_dir, 'logs')
            self.summary_dir = get_latest_subfolder(
                summary_root,
                create_new=train_param.starting_iter == 0)

            self.initial_iter = train_param.starting_iter
            self.final_iter = max(train_param.max_iter, self.initial_iter)
            self.save_every_n = train_param.save_every_n
            self.tensorboard_every_n = train_param.tensorboard_every_n
            self.max_checkpoints = \
                max(train_param.max_checkpoints, self.max_checkpoints)
            self.gradients_collector = GradientsCollector(
                n_devices=max(self.num_gpus, 1))
            self.validation_every_n = train_param.validation_every_n
            if self.validation_every_n > 0:
                self.validation_max_iter = max(self.validation_max_iter,
                                               train_param.validation_max_iter)
            action_param = train_param
        else: # set inference params.
            assert infer_param, 'inference parameters not specified'
            self.initial_iter = infer_param.inference_iter
            action_param = infer_param

        self.outputs_collector = OutputsCollector(
            n_devices=max(self.num_gpus, 1))

        # create an application instance
        assert app_param, 'application specific param. not specified'
        app_module = ApplicationDriver._create_app(app_param.name)
        self.app = app_module(net_param, action_param, self.is_training)

        # initialise data input
        data_partitioner = ImageSetsPartitioner()
        # clear the cached file lists
        data_partitioner.reset()
        do_new_partition = \
            self.is_training and self.initial_iter == 0 and \
            (not os.path.isfile(system_param.dataset_split_file)) and \
            (train_param.exclude_fraction_for_validation > 0 or
             train_param.exclude_fraction_for_inference > 0)
        data_fractions = None
        if do_new_partition:
            assert train_param.exclude_fraction_for_validation > 0 or \
                   self.validation_every_n <= 0, \
                'validation_every_n is set to {}, ' \
                'but train/validation splitting not available,\nplease ' \
                'check "exclude_fraction_for_validation" in the config ' \
                'file (current config value: {}).'.format(
                    self.validation_every_n,
                    train_param.exclude_fraction_for_validation)
            data_fractions = (train_param.exclude_fraction_for_validation,
                              train_param.exclude_fraction_for_inference)

        if data_param:
            data_partitioner.initialise(
                data_param=data_param,
                new_partition=do_new_partition,
                ratios=data_fractions,
                data_split_file=system_param.dataset_split_file)

        if data_param and self.is_training and self.validation_every_n > 0:
            assert data_partitioner.has_validation, \
                'validation_every_n is set to {}, ' \
                'but train/validation splitting not available.\nPlease ' \
                'check dataset partition list {} ' \
                '(remove file to generate a new dataset partition). ' \
                'Or set validation_every_n to -1.'.format(
                    self.validation_every_n, system_param.dataset_split_file)

        # initialise readers
        self.app.initialise_dataset_loader(
            data_param, app_param, data_partitioner)

        self._data_partitioner = data_partitioner

        # pylint: disable=not-context-manager
        with self.graph.as_default(), tf.name_scope('Sampler'):
            self.app.initialise_sampler()

    def _run_sampler_threads(self, session=None):
        """
        Get samplers from application and try to run sampler threads.

        Note: Overriding app.get_sampler() method by returning None to bypass
        this step.

        :param session: TF session used for fill
            tf.placeholders with sampled data
        :return:
        """
        if session is None:
            return
        if self._coord is None:
            return
        if self.num_threads <= 0:
            return
        try:
            samplers = self.app.get_sampler()
            for sampler in traverse_nested(samplers):
                if sampler is None:
                    continue
                sampler.run_threads(session, self._coord, self.num_threads)
<<<<<<< HEAD
=======
            tf.logging.info('Filling queues (this can take a few minutes)')
>>>>>>> 38062eef
        except (NameError, TypeError, AttributeError, IndexError):
            tf.logging.fatal(
                "samplers not running, pop_batch_op operations "
                "are blocked.")
            raise

    def run_application(self):
        """
        Initialise a TF graph, connect data sampler and network within
        the graph context, run training loops or inference loops.

        The training loop terminates when ``self.final_iter`` reached.
        The inference loop terminates when there is no more
        image sample to be processed from image reader.

        :return:
        """
        config = ApplicationDriver._tf_config()
        with tf.Session(config=config, graph=self.graph) as session:

<<<<<<< HEAD
            tf.logging.info('Filling queues (this can take a few minutes)')

=======
>>>>>>> 38062eef
            # start samplers' threads
            self._run_sampler_threads(session=session)

            self.graph = self._create_graph(self.graph)

            # check app variables initialised and ready for starts
            self.app.check_initialisations()

            # initialise network trainable parameters
            self._rand_init_or_restore_vars(session)

            start_time = time.time()
            loop_status = {}
            try:
                # iteratively run the graph
                if self.is_training:
                    loop_status['current_iter'] = self.initial_iter
                    self._training_loop(session, loop_status)
                else:
                    loop_status['all_saved_flag'] = False
                    self._inference_loop(session, loop_status)

            except KeyboardInterrupt:
                tf.logging.warning('User cancelled application')
            except tf.errors.OutOfRangeError:
                pass
            except Exception:
                import sys
                import traceback
                exc_type, exc_value, exc_traceback = sys.exc_info()
                traceback.print_exception(
                    exc_type, exc_value, exc_traceback, file=sys.stdout)
            finally:
                tf.logging.info('Cleaning up...')
                if self.is_training and \
                        loop_status.get('current_iter', None) is not None:
                    self._save_model(session, loop_status['current_iter'])
                elif not loop_status.get('all_saved_flag', None):
                    tf.logging.warning('stopped early, incomplete loops')

                tf.logging.info('stopping sampling threads')
                self.app.stop()
                tf.logging.info(
                    "%s stopped (time in second %.2f).",
                    type(self.app).__name__, (time.time() - start_time))

    # pylint: disable=not-context-manager
    def _create_graph(self, graph=tf.Graph()):
        """
        TensorFlow graph is only created within this function.
        """
        assert isinstance(graph, tf.Graph)
        main_device = self._device_string(0, is_worker=False)
        # start constructing the graph, handling training and inference cases
        with graph.as_default(), tf.device(main_device):

            # initialise network, these are connected in
            # the context of multiple gpus
            self.app.initialise_network()
            self.app.add_validation_flag()

            # for data parallelism --
            #     defining and collecting variables from multiple devices
            bn_ops = None
            for gpu_id in range(0, max(self.num_gpus, 1)):
                worker_device = self._device_string(gpu_id, is_worker=True)
                scope_string = 'worker_{}'.format(gpu_id)
                with tf.name_scope(scope_string) as scope:
                    with tf.device(worker_device):
                        # setup network for each of the multiple devices
                        self.app.connect_data_and_network(
                            self.outputs_collector,
                            self.gradients_collector)
                        if self.is_training:
                            # batch norm statistics from the last device
                            bn_ops = tf.get_collection(BN_COLLECTION, scope)

            # assemble all training operations
            if self.is_training and self.gradients_collector:
                updates_op = []
                # batch normalisation moving averages operation
                if bn_ops:
                    updates_op.extend(bn_ops)
                # combine them with model parameter updating operation
                with tf.name_scope('ApplyGradients'):
                    with graph.control_dependencies(updates_op):
                        self.app.set_network_gradient_op(
                            self.gradients_collector.gradients)

            # initialisation operation
            with tf.name_scope('Initialization'):
                self._init_op = global_vars_init_or_restore()

            with tf.name_scope('MergedOutputs'):
                self.outputs_collector.finalise_output_op()
            # saving operation
            self.saver = tf.train.Saver(max_to_keep=self.max_checkpoints)

        # no more operation definitions after this point
        tf.Graph.finalize(graph)
        return graph

    def _rand_init_or_restore_vars(self, sess):
        """
        Randomly initialising all trainable variables defined in session,
        or loading checkpoint files as variable initialisations.
        """
        tf.logging.info('starting from iter %d', self.initial_iter)
        if self.is_training and self.initial_iter == 0:
            sess.run(self._init_op)
            tf.logging.info('Parameters from random initialisations ...')
            return
        # check model's folder
        assert os.path.exists(self.model_dir), \
            "Model folder not found {}, please check" \
            "config parameter: model_dir".format(self.model_dir)

        # check model's file
        ckpt_state = tf.train.get_checkpoint_state(self.model_dir)
        if ckpt_state is None:
            tf.logging.warning(
                "%s/checkpoint not found, please check "
                "config parameter: model_dir", self.model_dir)
        if self.initial_iter > 0:
            checkpoint = '{}-{}'.format(self.session_prefix, self.initial_iter)
        else:
            try:
                checkpoint = ckpt_state.model_checkpoint_path
                assert checkpoint, 'checkpoint path not found ' \
                                   'in {}/checkpoints'.format(self.model_dir)
                self.initial_iter = int(checkpoint.rsplit('-')[-1])
                tf.logging.info('set initial_iter to %d based '
                                'on checkpoints', self.initial_iter)
            except (ValueError, AttributeError):
                tf.logging.fatal(
                    'failed to get iteration number '
                    'from checkpoint path, please set '
                    'inference_iter or starting_iter to a positive integer')
                raise
        # restore session
        tf.logging.info('Accessing %s ...', checkpoint)
        try:
            self.saver.restore(sess, checkpoint)
        except tf.errors.NotFoundError:
            tf.logging.fatal(
                'checkpoint %s not found or variables to restore do not '
                'match the current application graph', checkpoint)
            raise

    def run_vars(self, sess, message):
        """
        Running a TF session by retrieving variables/operations to run,
        along with data for feed_dict.

        This function sets ``message._current_iter_output`` with session.run
        outputs.
        """
        # update iteration status before the batch process
        self.app.set_iteration_update(message)
        collected = self.outputs_collector
        # building a dictionary of variables
        vars_to_run = copy.deepcopy(message.ops_to_run)
        if message.is_training:
            # always apply the gradient op during training
            vars_to_run['gradients'] = self.app.gradient_op
        else:
            assert vars_to_run.get('gradients', None) is None, \
                'gradients on validation set should be empty'
        # session will run variables collected under CONSOLE
        vars_to_run[CONSOLE] = collected.variables(CONSOLE)
        # session will run variables collected under NETWORK_OUTPUT
        vars_to_run[NETWORK_OUTPUT] = collected.variables(NETWORK_OUTPUT)
        if self.is_training and self.tensorboard_every_n > 0 and \
                (message.current_iter % self.tensorboard_every_n == 0):
            # session will run variables collected under TF_SUMMARIES
            vars_to_run[TF_SUMMARIES] = collected.variables(TF_SUMMARIES)

        # run the session
        graph_output = sess.run(vars_to_run, feed_dict=message.data_feed_dict)

        # outputs to message
        message.current_iter_output = graph_output

        # update iteration status after the batch process
        # self.app.set_iteration_update(message)

    def _training_loop(self, sess, loop_status):
        """
        At each iteration, an ``IterationMessage`` object is created
        to send network output to/receive controlling messages from self.app.
        The iteration message will be passed into `self.run_vars`,
        where graph elements to run are collected and feed into `session.run()`.
        A nested validation loop will be running
        if self.validation_every_n > 0.  During the validation loop
        the network parameters remain unchanged.
        """

        iter_msg = IterationMessage()

        # initialise tf summary writers
        writer_train = tf.summary.FileWriter(
            os.path.join(self.summary_dir, TRAIN), sess.graph)
        writer_valid = tf.summary.FileWriter(
            os.path.join(self.summary_dir, VALID), sess.graph) \
            if self.validation_every_n > 0 else None

        for iter_i in range(self.initial_iter, self.final_iter):
            # general loop information
            loop_status['current_iter'] = iter_i
            if self._coord.should_stop():
                break
            if iter_msg.should_stop:
                break

            # update variables/operations to run, from self.app
            iter_msg.current_iter, iter_msg.phase = iter_i, TRAIN
            self.run_vars(sess, iter_msg)

            self.app.interpret_output(
                iter_msg.current_iter_output[NETWORK_OUTPUT])
            iter_msg.to_tf_summary(writer_train)
            tf.logging.info(iter_msg.to_console_string())

            # run validations if required
            if iter_i > 0 and self.validation_every_n > 0 and \
                    (iter_i % self.validation_every_n == 0):
                for _ in range(self.validation_max_iter):
                    iter_msg.current_iter, iter_msg.phase = iter_i, VALID
                    self.run_vars(sess, iter_msg)
                    # save iteration results
                    if writer_valid is not None:
                        iter_msg.to_tf_summary(writer_valid)
                    tf.logging.info(iter_msg.to_console_string())

            if self.save_every_n > 0 and (iter_i % self.save_every_n == 0):
                self._save_model(sess, iter_i)

    def _inference_loop(self, sess, loop_status):
        """
        Runs all variables returned by outputs_collector,
        this loop stops when the return value of
        application.interpret_output is False.
        """
        iter_msg = IterationMessage()
        loop_status['all_saved_flag'] = False
        iter_i = 0
        while True:
            if self._coord.should_stop():
                break
            if iter_msg.should_stop:
                break

            iter_msg.current_iter, iter_msg.phase = iter_i, INFER
            # run variables provided in `iter_msg` and set values of
            # variables to iter_msg.current_iter_output
            self.run_vars(sess, iter_msg)
            iter_i = iter_i + 1

            # process the graph outputs
            if not self.app.interpret_output(
                    iter_msg.current_iter_output[NETWORK_OUTPUT]):
                tf.logging.info('processed all batches.')
                loop_status['all_saved_flag'] = True
                break
            tf.logging.info(iter_msg.to_console_string())

    def _save_model(self, session, iter_i):
        """
        save session parameters to the hard drive
        """
        if iter_i <= 0:
            return
        self.saver.save(sess=session,
                        save_path=self.session_prefix,
                        global_step=iter_i)
        tf.logging.info('iter %d saved: %s', iter_i, self.session_prefix)

    def _device_string(self, device_id=0, is_worker=True):
        """
        assigning CPU/GPU based on user specifications
        """
        # pylint: disable=no-name-in-module
        from tensorflow.python.client import device_lib
        devices = device_lib.list_local_devices()
        n_local_gpus = sum([x.device_type == 'GPU' for x in devices])
        if self.num_gpus <= 0:  # user specified no gpu at all
            return '/cpu:{}'.format(device_id)
        if self.is_training:
            # in training: use gpu only for workers whenever n_local_gpus
            device = 'device:GPU' if (is_worker and n_local_gpus > 0) else 'cpu'
            if device == 'device:GPU' and device_id >= n_local_gpus:
                tf.logging.fatal(
                    'trying to use gpu id %s, but only has %s GPU(s), '
                    'please set num_gpus to %s at most',
                    device_id, n_local_gpus, n_local_gpus)
                raise ValueError
            return '/{}:{}'.format(device, device_id)
        # in inference: use gpu for everything whenever n_local_gpus
<<<<<<< HEAD
        return '/device:GPU:0' if n_local_gpus > 0 else '/cpu:0'
=======
        return '/gpu:0' if n_local_gpus > 0 else '/cpu:0'
>>>>>>> 38062eef

    @staticmethod
    def _create_app(app_type_string):
        """
        Import the application module
        """
        return ApplicationFactory.create(app_type_string)

    @staticmethod
    def _tf_config():
        """
        tensorflow system configurations
        """
        config = tf.ConfigProto()
        config.log_device_placement = False
        config.allow_soft_placement = True
        return config<|MERGE_RESOLUTION|>--- conflicted
+++ resolved
@@ -215,10 +215,7 @@
                 if sampler is None:
                     continue
                 sampler.run_threads(session, self._coord, self.num_threads)
-<<<<<<< HEAD
-=======
             tf.logging.info('Filling queues (this can take a few minutes)')
->>>>>>> 38062eef
         except (NameError, TypeError, AttributeError, IndexError):
             tf.logging.fatal(
                 "samplers not running, pop_batch_op operations "
@@ -239,11 +236,6 @@
         config = ApplicationDriver._tf_config()
         with tf.Session(config=config, graph=self.graph) as session:
 
-<<<<<<< HEAD
-            tf.logging.info('Filling queues (this can take a few minutes)')
-
-=======
->>>>>>> 38062eef
             # start samplers' threads
             self._run_sampler_threads(session=session)
 
@@ -270,7 +262,7 @@
                 tf.logging.warning('User cancelled application')
             except tf.errors.OutOfRangeError:
                 pass
-            except Exception:
+            except RuntimeError:
                 import sys
                 import traceback
                 exc_type, exc_value, exc_traceback = sys.exc_info()
@@ -533,8 +525,8 @@
             return '/cpu:{}'.format(device_id)
         if self.is_training:
             # in training: use gpu only for workers whenever n_local_gpus
-            device = 'device:GPU' if (is_worker and n_local_gpus > 0) else 'cpu'
-            if device == 'device:GPU' and device_id >= n_local_gpus:
+            device = 'gpu' if (is_worker and n_local_gpus > 0) else 'cpu'
+            if device == 'gpu' and device_id >= n_local_gpus:
                 tf.logging.fatal(
                     'trying to use gpu id %s, but only has %s GPU(s), '
                     'please set num_gpus to %s at most',
@@ -542,11 +534,7 @@
                 raise ValueError
             return '/{}:{}'.format(device, device_id)
         # in inference: use gpu for everything whenever n_local_gpus
-<<<<<<< HEAD
-        return '/device:GPU:0' if n_local_gpus > 0 else '/cpu:0'
-=======
         return '/gpu:0' if n_local_gpus > 0 else '/cpu:0'
->>>>>>> 38062eef
 
     @staticmethod
     def _create_app(app_type_string):
