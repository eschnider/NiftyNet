# -*- coding: utf-8 -*-
from __future__ import absolute_import, print_function

import tensorflow as tf

from niftynet.io.misc_io import image3_axial
from niftynet.layer import layer_util
from niftynet.layer.affine_augmentation import AffineAugmentationLayer
from niftynet.layer.base_layer import TrainableLayer
from niftynet.layer.bn import BNLayer
from niftynet.layer.channel_sparse_convolution \
    import ChannelSparseConvolutionalLayer
from niftynet.layer.convolution import ConvolutionalLayer
from niftynet.layer.linear_resize import LinearResizeLayer
from niftynet.layer.downsample import DownSampleLayer
from niftynet.network.base_net import BaseNet

from collections import namedtuple


class DenseVNet(BaseNet):
    """
    implementation of Dense-V-Net:
       Gibson et al., "Automatic multi-organ segmentation on abdominal CT with
       dense V-networks" 2018

    ### Diagram

    DFS = Dense Feature Stack Block

    - Initial image is first downsampled to a given size.
    - Each DFS+SD outputs a skip link + a downsampled output.
    - All outputs are upscaled to the initial downsampled size.
    - If initial prior is given add it to the output prediction.

    Input
      |
      --[ DFS ]-----------------------[ Conv ]------------[ Conv ]------[+]-->
           |                                       |  |              |
           -----[ DFS ]---------------[ Conv ]------  |              |
                   |                                  |              |
                   -----[ DFS ]-------[ Conv ]---------              |
                                                          [ Prior ]---

    The layer DenseFeatureStackBlockWithSkipAndDownsample layer implements
    [DFS + Conv + Downsampling] in a single module, and outputs 2 elements:
        - Skip layer:          [ DFS + Conv]
        - Downsampled output:  [ DFS + Down]

    """

    """ Default network hyperparameters

    Params:
        prior_size (): size of spatial prior
        n_dense_channels (): num dense channels in each block
        n_seg_channels (): num of segmentation channels
        n_initial_conv_channels (): num of channels in inital convolution
        n_down_channels (): num of downsampling channels
        dilation_rate (): dilation rate of each layer in each vblock
        seg_kernel_size (): kernel size of final conv segmentation
        augmentation_scale (): determines extent of the affine perturbation.
            0.0 gives no perturbation and 1.0 gives the largest perturbation
        use_bdo (): use batch-wise dropout
        use_prior (): use spatial prior
        use_dense_connections (): densely connect layers of each vblock
        use_coords (): use image coordinate augmentation
    """
    __hyper_params__ = dict(
        prior_size=24,
        n_dense_channels=[4, 8, 16],
        n_seg_channels=[12, 24, 24],
        n_initial_conv_channels=24,
        n_down_channels=[24, 24, None],
        dilation_rates=[[1] * 5, [1] * 10, [1] * 10],
        seg_kernel_size=3,
        augmentation_scale=0.1,
        use_bdo=False,
        use_prior=False,
        use_dense_connections=True,
        use_coords=False)


    def __init__(self,
                 num_classes,
                 hyperparams={},
                 w_initializer=None,
                 w_regularizer=None,
                 b_initializer=None,
                 b_regularizer=None,
                 acti_func='relu',
                 name='DenseVNet'):

        super(DenseVNet, self).__init__(
            num_classes=num_classes,
            w_initializer=w_initializer,
            w_regularizer=w_regularizer,
            b_initializer=b_initializer,
            b_regularizer=b_regularizer,
            acti_func=acti_func,
            name=name)

        # Override default Hyperparameters
        self.hyperparams = self.__hyper_params__
        self.hyperparams.update(hyperparams)

        # Check for dilation rates
        if any([d != 1 for ds in self.hyperparams['dilation_rates']
                   for d in ds]):
            raise NotImplementedError(
                'Dilated convolutions are not yet implemented')
        # Check available modes
        if self.hyperparams['use_dense_connections'] is False:
            raise NotImplementedError(
                'Non-dense connections are not yet implemented')
        if self.hyperparams['use_coords'] is True:
            raise NotImplementedError(
                'Image coordinate augmentation is not yet implemented')


    def create_network(self):
<<<<<<< HEAD
        hyper = self.hyperparameters

        # Initial Convolution
        net_initial_conv = ConvolutionalLayer(
            hyper['n_input_channels'][0],
            kernel_size=5, stride=2
        )

        # Dense Block Params
        downsample_channels = list(hyper['n_input_channels'][1:]) + [None]
        num_blocks = len(hyper["n_dense_channels"])
        use_bdo = self.architecture_parameters['use_bdo']

        # Create DenseBlocks
        net_dense_vblocks = []

        for idx in range(num_blocks):
            dense_ch = hyper["n_dense_channels"][idx]  # Num dense channels
            seg_ch = hyper["n_seg_channels"][idx]  # Num segmentation ch
            down_ch = downsample_channels[idx]  # Num of downsampling ch
            dil_rate = hyper["dilation_rates"][idx]  # Dilation rate

            # Dense feature block
            dblock = DenseFeatureStackBlockWithSkipAndDownsample(
                dense_ch, 3, dil_rate, seg_ch, down_ch, use_bdo,
                acti_func='relu'
            )

            net_dense_vblocks.append(dblock)

        # Segmentation
        net_seg_layer = ConvolutionalLayer(
            self.num_classes, kernel_size=hyper['final_kernel'],
            featnorm_type=None, with_bias=True
        )

        return DenseVNetDesc(initial_bn=BNLayer(),
                             initial_conv=net_initial_conv,
                             dense_vblocks=net_dense_vblocks,
                             seg_layer=net_seg_layer)
=======
        hyperparams = self.hyperparams

        # Create initial convolutional layer
        initial_conv = ConvolutionalLayer(
            hyperparams['n_initial_conv_channels'],
            kernel_size=5,
            stride=2)
            # name='initial_conv')

        # Create dense vblocks
        num_blocks = len(hyperparams["n_dense_channels"]) # Num dense blocks
        dense_ch = hyperparams["n_dense_channels"]
        seg_ch = hyperparams["n_seg_channels"]
        down_ch = hyperparams["n_down_channels"]
        dil_rate = hyperparams["dilation_rates"]
        use_bdo = hyperparams['use_bdo']

        dense_vblocks = []
        for i in range(num_blocks):
            vblock = DenseFeatureStackBlockWithSkipAndDownsample(
                n_dense_channels=dense_ch[i],
                kernel_size=3,
                dilation_rates=dil_rate[i],
                n_seg_channels=seg_ch[i],
                n_down_channels=down_ch[i],
                use_bdo=use_bdo,
                acti_func='relu')
            dense_vblocks.append(vblock)

        # Create final convolutional layer
        final_conv = ConvolutionalLayer(
            self.num_classes,
            kernel_size=hyperparams['seg_kernel_size'],
            with_bn=False,
            with_bias=True)
            # name='final_conv')

        # Create a structure with all the fields of a DenseVNet
        dense_vnet = namedtuple('DenseVNet',
            ['initial_conv', 'dense_vblocks', 'final_conv'])

        return dense_vnet(initial_conv=initial_conv,
                          dense_vblocks=dense_vblocks,
                          final_conv=final_conv)

>>>>>>> 60f5b9cb

    def layer_op(self,
                 input_tensor,
                 is_training=True,
                 layer_id=-1,
                 keep_prob=0.5,
                 **unused_kwargs):
        hyperparams = self.hyperparams

        # Validate that dilation rates are compatible with input dimensions
        modulo = 2 ** (len(hyperparams['dilation_rates']))
        assert layer_util.check_spatial_dims(input_tensor,
                                             lambda x: x % modulo == 0)

        # Perform on the fly data augmentation
        if is_training and hyperparams['augmentation_scale'] > 0:
            augment_layer = AffineAugmentationLayer(
                hyperparams['augmentation_scale'], 'LINEAR', 'ZERO')
            input_tensor = augment_layer(input_tensor)

        ###################
        ### Feedforward ###
        ###################

        # Initialize network components
        dense_vnet = self.create_network()

        # Store output feature maps from each component
        feature_maps = []

        # Downsample input to the network
        downsample_layer = DownSampleLayer(func='AVG', kernel_size=3, stride=2)
        downsampled_tensor = downsample_layer(input_tensor)
        bn_layer = BNLayer()
        downsampled_tensor = bn_layer(
            downsampled_tensor, is_training=is_training)
        feature_maps.append(downsampled_tensor)

        # All feature maps should match the downsampled tensor's shape
        feature_map_shape = downsampled_tensor.shape.as_list()[1:-1]

        # Prepare initial input to dense_vblocks
        initial_features = dense_vnet.initial_conv(
            input_tensor, is_training=is_training)
        channel_dim = len(input_tensor.shape) - 1
        down = tf.concat([downsampled_tensor, initial_features], channel_dim)

        # Feed downsampled input through dense_vblocks
        for dblock in dense_vnet.dense_vblocks:
            # Get skip layer and activation output
            skip, down = dblock(down,
                                is_training=is_training,
                                keep_prob=keep_prob)
            # Resize skip layer to original shape and add to feature maps
            skip = LinearResizeLayer(feature_map_shape)(skip)
            feature_maps.append(skip)

        # Merge feature maps
        all_features = tf.concat(feature_maps, channel_dim)

        # Perform final convolution to segment structures
        output = dense_vnet.final_conv(all_features, is_training=is_training)


        ######################
        ### Postprocessing ###
        ######################

        # Get the number of spatial dimensions of input tensor
        n_spatial_dims = input_tensor.shape.ndims - 2

        # Refine segmentation with prior
        if hyperparams['use_prior']:
            spatial_prior_shape = [hyperparams['prior_size']] * n_spatial_dims
            # Prior shape must be 4 or 5 dim to work with linear_resize layer
            # ie to conform to shape=[batch, X, Y, Z, channels]
            prior_shape = [1] + spatial_prior_shape + [1]
            spatial_prior = SpatialPriorBlock(prior_shape, feature_map_shape)
            output += spatial_prior()

        # Invert augmentation
        if is_training and hyperparams['augmentation_scale'] > 0:
            inverse_aug = augment_layer.inverse()
            output = inverse_aug(output)

        # Resize output to original size
        input_tensor_spatial_size = input_tensor.shape.as_list()[1:-1]
        output = LinearResizeLayer(input_tensor_spatial_size)(output)

        # Segmentation summary
        seg_argmax = tf.to_float(tf.expand_dims(tf.argmax(output, -1), -1))
        seg_summary = seg_argmax * (255. / self.num_classes - 1)

        # Image Summary
        norm_axes = list(range(1, n_spatial_dims + 1))
        mean, var = tf.nn.moments(input_tensor, axes=norm_axes, keep_dims=True)
        timg = tf.to_float(input_tensor - mean) / (tf.sqrt(var) * 2.)
        timg = (timg + 1.) * 127.
        single_channel = tf.reduce_mean(timg, -1, True)
        img_summary = tf.minimum(255., tf.maximum(0., single_channel))

        if n_spatial_dims == 2:
            tf.summary.image(
                tf.get_default_graph().unique_name('imgseg'),
                tf.concat([img_summary, seg_summary], 1),
                5, [tf.GraphKeys.SUMMARIES])
        elif n_spatial_dims == 3:
            image3_axial(
                tf.get_default_graph().unique_name('imgseg'),
                tf.concat([img_summary, seg_summary], 1),
                5, [tf.GraphKeys.SUMMARIES])
        else:
            raise NotImplementedError(
                'Image Summary only supports 2D and 3D images')

        return output


class SpatialPriorBlock(TrainableLayer):
    def __init__(self,
                 prior_shape,
                 output_shape,
                 name='spatial_prior_block'):

        super(SpatialPriorBlock, self).__init__(name=name)

        self.prior_shape = prior_shape
        self.output_shape = output_shape

    def layer_op(self):
        # The internal representation is probabilities so
        # that resampling makes sense
        prior = tf.get_variable('prior',
                                shape=self.prior_shape,
                                initializer=tf.constant_initializer(1))
        return tf.log(LinearResizeLayer(self.output_shape)(prior))


class DenseFeatureStackBlock(TrainableLayer):
    """
    Dense Feature Stack Block

    - Stack is initialized with the input from above layers.
    - Iteratively the output of convolution layers is added to the feature stack.
    - Each sequential convolution is performed over all the previous stacked
      channels.

    Diagram example:

        feature_stack = [Input]
        feature_stack = [feature_stack, conv(feature_stack)]
        feature_stack = [feature_stack, conv(feature_stack)]
        feature_stack = [feature_stack, conv(feature_stack)]
        ...
        Output = [feature_stack, conv(feature_stack)]

    """

    def __init__(self,
                 n_dense_channels,
                 kernel_size,
                 dilation_rates,
                 use_bdo,
                 name='dense_feature_stack_block',
                 **kwargs):

        super(DenseFeatureStackBlock, self).__init__(name=name)

        self.n_dense_channels = n_dense_channels
        self.kernel_size = kernel_size
        self.dilation_rates = dilation_rates
        self.use_bdo = use_bdo
        self.kwargs = kwargs

    def create_block(self):
        dfs_block = []
        for _ in self.dilation_rates:
            if self.use_bdo:
                conv = ChannelSparseConvolutionalLayer(
                    self.n_dense_channels,
                    kernel_size=self.kernel_size,
                    **self.kwargs)
            else:
                conv = ConvolutionalLayer(
                    self.n_dense_channels,
                    kernel_size=self.kernel_size,
                    **self.kwargs)

            dfs_block.append(conv)

        return dfs_block

    def layer_op(self, input_tensor, is_training=True, keep_prob=None):
        # Create dense feature stack block
        dfs_block = self.create_block()
        # Initialize feature stack for block
        feature_stack = [input_tensor]

        # Create initial input mask for batch-wise dropout
        n_channels = input_tensor.shape.as_list()[-1]
        input_mask = tf.ones([n_channels]) > 0

        # Stack convolution outputs
        for i, conv in enumerate(dfs_block):
            # No dropout on last layer of the stack
            if i == len(dfs_block) - 1:
                keep_prob = None

            # Merge feature stack along channel dimension
            channel_dim = len(input_tensor.shape) - 1
            input_features = tf.concat(feature_stack, channel_dim)

            if self.use_bdo:
                output_features, new_input_mask = conv(input_features,
                                                       input_mask=input_mask,
                                                       is_training=is_training,
                                                       keep_prob=keep_prob)
                input_mask = tf.concat([input_mask, new_input_mask], 0)
            else:
                output_features = conv(input_features,
                                       is_training=is_training,
                                       keep_prob=keep_prob)

            feature_stack.append(output_features)

        # Unmask the convolution channels
        if self.use_bdo:
            # Modify the returning feature stack by:
            # 1. Removing the input of the DFS from the feature stack
            # 2. Unmasking the feature stack by filling in zeros
            # see: https://github.com/NifTK/NiftyNet/pull/101

            # Remove input of DFS from the feature stack
            conv_channels = tf.concat(feature_stack[1:], axis=-1)

            # Insert a channel with zeros to be placed
            # where channels were not calculated
            zero_channel = tf.zeros(conv_channels.shape[:-1])
            zero_channel = tf.expand_dims(zero_channel, axis=-1)
            conv_channels = tf.concat([zero_channel, conv_channels], axis=-1)

            # Indices to keep
            int_mask = tf.cast(input_mask[n_channels:], tf.int32)
            indices = tf.cumsum(int_mask) * int_mask

            # Rearrange stack with zeros where channels were not calculated
            conv_channels = tf.gather(conv_channels, indices, axis=-1)
            feature_stack = [conv_channels]

        return feature_stack


class DenseFeatureStackBlockWithSkipAndDownsample(TrainableLayer):
    """
    Dense Feature Stack with Skip Layer and Downsampling

    - Downsampling is done through strided convolution.

    ---[ DenseFeatureStackBlock ]----------[ Conv ]------- Skip layer
                                      |
                                      -------------------- Downsampled Output

    See DenseFeatureStackBlock for more info.
    """

    def __init__(self,
                 n_dense_channels,
                 kernel_size,
                 dilation_rates,
                 n_seg_channels,
                 n_down_channels,
                 use_bdo,
                 name='dense_feature_stack_block',
                 **kwargs):

        super(DenseFeatureStackBlockWithSkipAndDownsample, self).__init__(
            name=name)

        self.n_dense_channels = n_dense_channels
        self.kernel_size = kernel_size
        self.dilation_rates = dilation_rates
        self.n_seg_channels = n_seg_channels
        self.n_down_channels = n_down_channels
        self.use_bdo = use_bdo
        self.kwargs = kwargs

    def create_block(self):
        dfs_block = DenseFeatureStackBlock(self.n_dense_channels,
                                           self.kernel_size,
                                           self.dilation_rates,
                                           self.use_bdo,
                                           **self.kwargs)

        skip_conv = ConvolutionalLayer(self.n_seg_channels,
                                       kernel_size=self.kernel_size,
                                       # name='skip_conv',
                                       **self.kwargs)

        down_conv = None
        if self.n_down_channels is not None:
            down_conv = ConvolutionalLayer(self.n_down_channels,
                                           kernel_size=self.kernel_size,
                                           stride=2,
                                           # name='down_conv',
                                           **self.kwargs)

        dfssd_block = namedtuple('DenseSDBlock',
            ['dfs_block', 'skip_conv', 'down_conv'])

        return dfssd_block(dfs_block=dfs_block,
                           skip_conv=skip_conv,
                           down_conv=down_conv)

    def layer_op(self, input_tensor, is_training=True, keep_prob=None):
        # Create dense feature stack block with skip and downsample
        dfssd_block = self.create_block()

        # Feed input through the dense feature stack block
        feature_stack = dfssd_block.dfs_block(input_tensor,
                                              is_training=is_training,
                                              keep_prob=keep_prob)

        # Merge feature stack
        merged_features = tf.concat(feature_stack, len(input_tensor.shape) - 1)

        # Perform skip convolution
        skip_conv = dfssd_block.skip_conv(merged_features,
                                          is_training=is_training,
                                          keep_prob=keep_prob)

        # Downsample if needed
        down_conv = None
        if dfssd_block.down_conv is not None:
            down_conv = dfssd_block.down_conv(merged_features,
                                              is_training=is_training,
                                              keep_prob=keep_prob)

        return skip_conv, down_conv<|MERGE_RESOLUTION|>--- conflicted
+++ resolved
@@ -80,7 +80,6 @@
         use_dense_connections=True,
         use_coords=False)
 
-
     def __init__(self,
                  num_classes,
                  hyperparams={},
@@ -106,7 +105,7 @@
 
         # Check for dilation rates
         if any([d != 1 for ds in self.hyperparams['dilation_rates']
-                   for d in ds]):
+                for d in ds]):
             raise NotImplementedError(
                 'Dilated convolutions are not yet implemented')
         # Check available modes
@@ -117,50 +116,8 @@
             raise NotImplementedError(
                 'Image coordinate augmentation is not yet implemented')
 
-
     def create_network(self):
-<<<<<<< HEAD
-        hyper = self.hyperparameters
-
-        # Initial Convolution
-        net_initial_conv = ConvolutionalLayer(
-            hyper['n_input_channels'][0],
-            kernel_size=5, stride=2
-        )
-
-        # Dense Block Params
-        downsample_channels = list(hyper['n_input_channels'][1:]) + [None]
-        num_blocks = len(hyper["n_dense_channels"])
-        use_bdo = self.architecture_parameters['use_bdo']
-
-        # Create DenseBlocks
-        net_dense_vblocks = []
-
-        for idx in range(num_blocks):
-            dense_ch = hyper["n_dense_channels"][idx]  # Num dense channels
-            seg_ch = hyper["n_seg_channels"][idx]  # Num segmentation ch
-            down_ch = downsample_channels[idx]  # Num of downsampling ch
-            dil_rate = hyper["dilation_rates"][idx]  # Dilation rate
-
-            # Dense feature block
-            dblock = DenseFeatureStackBlockWithSkipAndDownsample(
-                dense_ch, 3, dil_rate, seg_ch, down_ch, use_bdo,
-                acti_func='relu'
-            )
-
-            net_dense_vblocks.append(dblock)
-
-        # Segmentation
-        net_seg_layer = ConvolutionalLayer(
-            self.num_classes, kernel_size=hyper['final_kernel'],
-            featnorm_type=None, with_bias=True
-        )
-
-        return DenseVNetDesc(initial_bn=BNLayer(),
-                             initial_conv=net_initial_conv,
-                             dense_vblocks=net_dense_vblocks,
-                             seg_layer=net_seg_layer)
-=======
+
         hyperparams = self.hyperparams
 
         # Create initial convolutional layer
@@ -168,10 +125,10 @@
             hyperparams['n_initial_conv_channels'],
             kernel_size=5,
             stride=2)
-            # name='initial_conv')
+        # name='initial_conv')
 
         # Create dense vblocks
-        num_blocks = len(hyperparams["n_dense_channels"]) # Num dense blocks
+        num_blocks = len(hyperparams["n_dense_channels"])  # Num dense blocks
         dense_ch = hyperparams["n_dense_channels"]
         seg_ch = hyperparams["n_seg_channels"]
         down_ch = hyperparams["n_down_channels"]
@@ -194,19 +151,17 @@
         final_conv = ConvolutionalLayer(
             self.num_classes,
             kernel_size=hyperparams['seg_kernel_size'],
-            with_bn=False,
+            feature_normalization='batch',
             with_bias=True)
-            # name='final_conv')
+        #  name='final_conv')
 
         # Create a structure with all the fields of a DenseVNet
         dense_vnet = namedtuple('DenseVNet',
-            ['initial_conv', 'dense_vblocks', 'final_conv'])
+                                ['initial_conv', 'dense_vblocks', 'final_conv'])
 
         return dense_vnet(initial_conv=initial_conv,
                           dense_vblocks=dense_vblocks,
                           final_conv=final_conv)
-
->>>>>>> 60f5b9cb
 
     def layer_op(self,
                  input_tensor,
@@ -269,7 +224,6 @@
 
         # Perform final convolution to segment structures
         output = dense_vnet.final_conv(all_features, is_training=is_training)
-
 
         ######################
         ### Postprocessing ###
@@ -330,7 +284,6 @@
                  prior_shape,
                  output_shape,
                  name='spatial_prior_block'):
-
         super(SpatialPriorBlock, self).__init__(name=name)
 
         self.prior_shape = prior_shape
@@ -510,11 +463,11 @@
             down_conv = ConvolutionalLayer(self.n_down_channels,
                                            kernel_size=self.kernel_size,
                                            stride=2,
-                                           # name='down_conv',
+                                           #  name='down_conv',
                                            **self.kwargs)
 
         dfssd_block = namedtuple('DenseSDBlock',
-            ['dfs_block', 'skip_conv', 'down_conv'])
+                                 ['dfs_block', 'skip_conv', 'down_conv'])
 
         return dfssd_block(dfs_block=dfs_block,
                            skip_conv=skip_conv,
