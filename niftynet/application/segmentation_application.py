--- conflicted
+++ resolved
@@ -140,23 +140,12 @@
                 (self.is_training or not task_param.output_prob):
             normalisation_layers.extend(label_normalisers)
 
-<<<<<<< HEAD
         volume_padding_layer = [PadLayer(
             image_name=SUPPORTED_INPUT,
             border=self.net_param.volume_padding_size,
             mode=self.net_param.volume_padding_mode,
             pad_to=self.net_param.volume_padding_to_size)
         ]
-=======
-        volume_padding_layer = []
-        if self.net_param.volume_padding_size:
-            volume_padding_layer.append(PadLayer(
-                image_name=SUPPORTED_INPUT,
-                border=self.net_param.volume_padding_size,
-                mode=self.net_param.volume_padding_mode,
-                pad_to=self.net_param.volume_padding_to_size))
->>>>>>> 2977ae9b
-
         # initialise training data augmentation layers
         augmentation_layers = []
         if self.is_training:
