from __future__ import absolute_import, print_function

import tensorflow as tf

from niftynet.application.base_application import BaseApplication
from niftynet.engine.graph_variables_collector import CONSOLE
from niftynet.engine.graph_variables_collector import TF_SUMMARIES
from niftynet.engine.sampler_resize import ResizeSampler
from niftynet.engine.sampler_random_vector import RandomVectorSampler
from niftynet.io.image_reader import ImageReader
from niftynet.layer.binary_masking import BinaryMaskingLayer
from niftynet.layer.gan_loss import LossFunction
from niftynet.layer.histogram_normalisation import \
    HistogramNormalisationLayer
from niftynet.layer.mean_variance_normalisation import \
    MeanVarNormalisationLayer
from niftynet.layer.rand_flip import RandomFlipLayer
from niftynet.layer.rand_rotation import RandomRotationLayer
from niftynet.layer.rand_spatial_scaling import RandomSpatialScalingLayer
from niftynet.io.image_windows_aggregator import BatchSplitingAggregator

# from niftynet.engine.input_buffer import TrainEvalInputBuffer, DeployInputBuffer

SUPPORTED_INPUT = {'image'}


class GanFactory(object):
    @staticmethod
    def create(name):
        if name == "simulator_gan":
            from niftynet.network.simulator_gan import SimulatorGAN
            return SimulatorGAN
        if name == "simple_gan":
            from niftynet.network.simple_gan import SimpleGAN
            return SimpleGAN
        else:
            print("network: \"{}\" not implemented".format(name))
            raise NotImplementedError


class GANApplication(BaseApplication):
<<<<<<< HEAD
    # def __init__(self, param):
    #     # super(GANApplication, self).__init__()
    #     self._net_class = None
    #     self._param = param
    #     self._volume_loader = None
    #     self._loss_func = LossFunction(loss_type=self._param.loss_type)
    #     self.num_objectives = 2
    #     self._net = None
    #     self._net_class_module = NetFactory.create(param.net_name)

    def set_model_param(self, net_param, action_param, is_training):
        self.is_training = is_training
        self.net_param = net_param
        self.action_param = action_param

        self.reader = None
        self.data_param = None
        self.gan_param = None

    def initialise_dataset_loader(self, data_param, gan_param):
        self.data_param = data_param
        self.gan_param = gan_param

        # read each line of csv files into an instance of Subject
        if self.is_training:
            self.reader = ImageReader(SUPPORTED_INPUT)
        else:  # in the inference process use image input only
            self.reader = ImageReader(['image'])
        self.reader.initialise_reader(data_param, gan_param)

        if self.net_param.normalise_foreground_only:
            foreground_masking_layer = BinaryMaskingLayer(
                type=self.net_param.foreground_type,
                multimod_fusion=self.net_param.multimod_foreground_type,
                threshold=0.0)
        else:
            foreground_masking_layer = None

        mean_var_normaliser = MeanVarNormalisationLayer(
            field='image',
            binary_masking_func=foreground_masking_layer)
        if self.net_param.histogram_ref_file:
            histogram_normaliser = HistogramNormalisationLayer(
                field='image',
                modalities=vars(gan_param).get('image'),
                model_filename=self.net_param.histogram_ref_file,
                binary_masking_func=foreground_masking_layer,
                norm_type=self.net_param.norm_type,
                cutoff=self.net_param.cutoff,
                name='hist_norm_layer')
        else:
            histogram_normaliser = None

        normalisation_layers = []
        if self.net_param.normalisation:
            normalisation_layers.append(histogram_normaliser)
        if self.net_param.whitening:
            normalisation_layers.append(mean_var_normaliser)

        augmentation_layers = []
        if self.is_training:
            if self.action_param.random_flipping_axes > 0:
                augmentation_layers.append(RandomFlipLayer(
                    flip_axes=self.action_param.random_flipping_axes))
            if self.action_param.scaling_percentage:
                augmentation_layers.append(RandomSpatialScalingLayer(
                    min_percentage=self.action_param.scaling_percentage[0],
                    max_percentage=self.action_param.scaling_percentage[1]))
            if self.action_param.rotation_angle:
                augmentation_layers.append(RandomRotationLayer(
                    min_angle=self.action_param.rotation_angle[0],
                    max_angle=self.action_param.rotation_angle[1]))

        self.reader.add_preprocessing_layers(
            normalisation_layers + augmentation_layers)

    def inference_sampler(self):
        pass
        # assert self._volume_loader is not None, \
        #     "Please call initialise_dataset_loader first"
        # self._inference_patch_holder = GANPatch(
        #     spatial_rank=self._param.spatial_rank,
        #     image_size=self._param.image_size,
        #     noise_size=self._param.noise_size,
        #     conditioning_size=self._param.conditioning_size,
        #     num_image_modality=self._volume_loader.num_modality(0))
        #
        # sampler = GANSampler(
        #     patch=self._inference_patch_holder,
        #     volume_loader=self._volume_loader,
        #     data_augmentation_methods=None)
        # # ops to resize image back
        # self._ph = tf.placeholder(tf.float32, [None])
        # self._sz = tf.placeholder(tf.int32, [None])
        # reshaped = tf.image.resize_images(
        #     tf.reshape(self._ph, [1] + [self._param.image_size] * 2 + [-1]),
        #     self._sz[0:2])
        # if self._param.spatial_rank == 3:
        #     reshaped = tf.reshape(reshaped, [1, self._sz[0] * self._sz[1],
        #                                      self._param.image_size, -1])
        #     reshaped = tf.image.resize_images(reshaped,
        #                                       [self._sz[0] * self._sz[1],
        #                                        self._sz[2]])
        # self._reshaped = tf.reshape(reshaped, self._sz)
        # input_buffer= DeployInputBuffer(
        #     batch_size=self._param.batch_size,
        #     capacity=max(self._param.queue_length, self._param.batch_size),
        #     sampler=sampler)
        # return input_buffer

    def get_sampler(self):
        return self._sampler

    def initialise_sampler(self, is_training):
        if is_training:
            self._sampler = ResizeSampler(
                reader=self.reader,
                data_param=self.data_param,
                batch_size=self.net_param.batch_size,
                windows_per_image=self.action_param.sample_per_volume)
        else:
            self._sampler = RandomVectorSampler(
                fields=('vector',),
                vector_size=(self.gan_param.noise_size,),
                batch_size=self.net_param.batch_size,
                n_interpolations=self.gan_param.n_interpolations)
        self._sampler = [self._sampler]

    def training_sampler(self):
        pass

    def initialise_network(self):
        self._net = GanFactory.create(self.net_param.name)()

    def connect_data_and_network(self,
                                 outputs_collector=None,
                                 training_grads_collector=None):
        if self.is_training:
            with tf.name_scope('Optimizer'):
                self.optimizer = tf.train.AdamOptimizer(
                    learning_rate=self.action_param.lr)

            # a new pop_batch_op for each gpu tower
            device_id = training_grads_collector.current_tower_id
            data_dict = self.get_sampler()[0].pop_batch_op(device_id)

            images = data_dict['image']
            noise_shape = [self.net_param.batch_size,
                           self.gan_param.noise_size]
            noise = tf.Variable(tf.random_normal(shape=noise_shape,
                                                 mean=0.0,
                                                 stddev=1.0,
                                                 dtype=tf.float32))
            tf.stop_gradient(noise)
            conditioning = None
            net_output = self._net(noise,
                                   images,
                                   conditioning,
                                   self.is_training)

            self._loss_func = LossFunction(
                loss_type=self.action_param.loss_type)
            lossG, lossD = self.loss_func(data_dict, net_output)
            if self.net_param.decay > 0:
                reg_losses = tf.get_collection(
                    tf.GraphKeys.REGULARIZATION_LOSSES)
                if reg_losses:
                    reg_loss = tf.reduce_mean(
                        [tf.reduce_mean(l_reg) for l_reg in reg_losses])
                    lossD = lossD + reg_loss
                    lossG = lossG + reg_loss

            # variables to display in STDOUT
            outputs_collector.add_to_collection(
                var=lossD, name='lossD', average_over_devices=True,
                collection=CONSOLE)
            outputs_collector.add_to_collection(
                var=lossG, name='lossG', average_over_devices=False,
                collection=CONSOLE)
            # variables to display in tensorboard
            outputs_collector.add_to_collection(
                var=lossG, name='lossG', average_over_devices=False,
                collection=TF_SUMMARIES)
            outputs_collector.add_to_collection(
                var=lossG, name='lossD', average_over_devices=True,
                collection=TF_SUMMARIES)

            with tf.name_scope('ComputeGradients'):
                # gradients of generator
                generator_variables = tf.get_collection(
                    tf.GraphKeys.TRAINABLE_VARIABLES, scope='generator')
                generator_grads = self.optimizer.compute_gradients(
                    lossG, var_list=generator_variables)

                # gradients of discriminator
                discriminator_variables = tf.get_collection(
                    tf.GraphKeys.TRAINABLE_VARIABLES, scope='discriminator')
                discriminator_grads = self.optimizer.compute_gradients(
                    lossD, var_list=discriminator_variables)
                grads = [generator_grads, discriminator_grads]

                # add the grads back to application_driver's training_grads
                training_grads_collector.add_to_collection(grads)
            return net_output
        else:
            #raise NotImplementedError
            data_dict = self.get_sampler()[0].pop_batch_op()
            image_size = self.data_param[self.gan_param.image[0]].spatial_window_size
            batch_image_size = (self.net_param.batch_size,)+image_size+(1,)
            dummy_image = tf.zeros(batch_image_size)
            net_output = self._net(data_dict['vector'],
                                   dummy_image,
                                   None,
                                   self.is_training)
            outputs_collector.add_to_collection(
                var=net_output[0], name='image', average_over_devices=False,
                collection=CONSOLE)
            outputs_collector.add_to_collection(
                var=data_dict['vector_location'], name='location',
                average_over_devices=False, collection=CONSOLE)

            self.output_decoder = BatchSplitingAggregator(
                image_reader=self.reader,
                output_path=self.action_param.save_seg_dir)
            return net_output
            # images = data_dict['images']
            # net_output = self._net(images, False)
            # return net_output

    def net_inference(self, train_dict, is_training):
        raise NotImplementedError
        # if not self._net:
        #    self._net = self._net_class()
        # net_outputs = self._net(train_dict['images'], is_training)
        # return self._post_process_outputs(net_outputs), train_dict['info']

    def loss_func(self, train_dict, net_outputs):
        real_logits = net_outputs[1]
        fake_logits = net_outputs[2]
        lossG = self._loss_func(fake_logits, True)
        lossD = self._loss_func(real_logits, True) + self._loss_func(
            fake_logits, False)
        return lossG, lossD

    def inference_loop(self, sess, coord, net_out):
        pass


    def stop(self):
        for sampler in self.get_sampler():
            sampler.close_all()

    def logs(self, train_dict, net_outputs):
        pass
        # return []

    def training_ops(self, start_iter=0, end_iter=1):
        end_iter = max(start_iter, end_iter)
        for iter_i in range(start_iter, end_iter):
            yield iter_i, self._gradient_op

    def set_all_output_ops(self, output_op):
        pass
        # self._output_op = output_op

    def eval_variables(self):
        pass
        # return self._output_op[0][0][1]

    def process_output_values(self, values, is_training):
        # do nothing
        pass
        # if is_training:
        #    print(values)
        # else:
        #    print(values)

    def train_op_generator(self, apply_ops):
        pass
        # while True:
        #    yield apply_ops

    def interpret_output(self, batch_output, is_training):
        if is_training:
            return True
        else:
            return self.output_decoder.decode_batch(
                batch_output['image'], batch_output['location'])

        #return True

=======
  def __init__(self,net_class, param, volume_loader):
    self._net_class = net_class
    self._param = param
    self._volume_loader = volume_loader
    self._loss_func = LossFunction(loss_type=self._param.loss_type)
    self.num_objectives=2
    w_regularizer,b_regularizer=self.regularizers()
    self._net=None
    self.n_interpolants=10
  def inference_sampler(self):
        self._inference_patch_holder = GANPatch(
            spatial_rank=self._param.spatial_rank,
            image_size=self._param.image_size,
            noise_size=self._param.noise_size,
            conditioning_size=self._param.conditioning_size,
            num_image_modality=self._volume_loader.num_modality(0),
            num_conditioning_modality=self._volume_loader.num_modality(1))
        with tf.name_scope('Sampling'):
            sampler = InterpolatingInferenceGANSampler(
                patch=self._inference_patch_holder,
                n_interpolants=self.n_interpolants,
                volume_loader=self._volume_loader,
                data_augmentation_methods=None)
        # ops to resize image back
        self._ph=tf.placeholder(tf.float32,[None])
        self._sz=tf.placeholder(tf.int32,[None])
        reshaped=tf.image.resize_images(tf.reshape(self._ph,[1]+[self._param.image_size]*2+[-1]),self._sz[0:2])
        if self._param.spatial_rank==3:
            reshaped=tf.reshape(reshaped,[1,self._sz[0]*self._sz[1],self._param.image_size,-1])
            reshaped=tf.image.resize_images(reshaped,[self._sz[0]*self._sz[1],self._sz[2]])
        self._reshaped=tf.reshape(reshaped,self._sz)
        return sampler
    
  def sampler(self):
        patch_holder = GANPatch(
            spatial_rank=self._param.spatial_rank,
            image_size=self._param.image_size,
            noise_size=self._param.noise_size,
            conditioning_size=self._param.conditioning_size,
            num_image_modality=self._volume_loader.num_modality(0),
            num_conditioning_modality=self._volume_loader.num_modality(1))
        # defines data augmentation for training
        augmentations = []
        if self._param.rotation:
            from niftynet.layer.rand_rotation import RandomRotationLayer
            augmentations.append(RandomRotationLayer(
                min_angle=self._param.min_angle,
                max_angle=self._param.max_angle))
        if self._param.spatial_scaling:
            from niftynet.layer.rand_spatial_scaling import RandomSpatialScalingLayer
            augmentations.append(RandomSpatialScalingLayer(
                min_percentage=self._param.min_percentage,
                max_percentage=self._param.max_percentage))
        # defines how to generate samples of the training element from volume
        with tf.name_scope('Sampling'):
            sampler = GANSampler(
                patch=patch_holder,
                patch_per_volume=self._param.sample_per_volume,
                volume_loader=self._volume_loader,
                data_augmentation_methods=None)
        return sampler

  def net(self,train_dict,is_training):
    if not self._net:
      self._net=self._net_class()
    conditioning = train_dict.get('Sampling/conditioning',None)
    return self._net(train_dict['Sampling/noise'],train_dict['Sampling/images'],conditioning,is_training)

  def net_inference(self,train_dict,is_training):
    if not self._net:
      self._net=self._net_class()
    conditioning = train_dict.get('Sampling/conditioning', None)
    net_outputs = self._net(train_dict['Sampling/noise'],train_dict['Sampling/images'],conditioning,is_training)
    return list(net_outputs)+[train_dict['Sampling/info']]

  def loss_func(self,train_dict,net_outputs):
    real_logits = net_outputs[1]
    fake_logits = net_outputs[2] 
    return self._loss_func(real_logits,fake_logits)

  def train(self,train_dict):
    """
    Returns a list of possible compute_gradients ops to be run each training iteration.
    Default implementation returns gradients for all variables from one Adam optimizer
    """
    with tf.name_scope('Optimizer'):
      self.optimizer = tf.train.AdamOptimizer(learning_rate=self._param.lr, beta1=0.5)
    net_outputs = self.net(train_dict, is_training=True)
    with tf.name_scope('Loss'):
        lossG,lossD = self.loss_func(train_dict,net_outputs)
        if self._param.decay > 0:
            reg_losses = tf.get_collection(
                tf.GraphKeys.REGULARIZATION_LOSSES)
            if reg_losses:
                reg_loss = tf.reduce_mean([tf.reduce_mean(reg_loss)
                                    for reg_loss in reg_losses])
                lossD = lossD + reg_loss
                lossG = lossG + reg_loss
    # Averages are in name_scope for Tensorboard naming; summaries are outside for console naming
    logs=[['lossD',lossD],['lossG',lossG]]
    with tf.name_scope('ConsoleLogging'):
        logs+=self.logs(train_dict,net_outputs)
    for tag,val in logs:
        tf.summary.scalar(tag,val,[logging.CONSOLE,logging.LOG])
    with tf.name_scope('ComputeGradients'):
      generator_variables = tf.get_collection(tf.GraphKeys.TRAINABLE_VARIABLES, scope='generator')
      discriminator_variables = tf.get_collection(tf.GraphKeys.TRAINABLE_VARIABLES,scope='discriminator')
      grads=[self.optimizer.compute_gradients(lossG,var_list=generator_variables),
             self.optimizer.compute_gradients(lossD,var_list=discriminator_variables)]
    # add compute gradients ops for each type of optimizer_op
    return grads

  def inference_loop(self, sess, coord, net_out):
    all_saved_flag = False
    img_id, pred_img, subject_i = None, None, None
    spatial_rank = self._inference_patch_holder.spatial_rank
    image_cache = {}
    while True:
        local_time = time.time()
        if coord.should_stop():
            break
        images,_,_, spatial_info = sess.run(net_out)
        # go through each one in a batch
        for batch_id in range(images.shape[0]):
            img_id = spatial_info[batch_id, 0]//self.n_interpolants
            int_id = spatial_info[batch_id, 0]%self.n_interpolants
            subject_i = self._volume_loader.get_subject(img_id)

            pred_img = subject_i.matrix_like_input_data_5d(
                    spatial_rank=spatial_rank,
                    n_channels=images.shape[-1],
                    interp_order=self._param.output_interp_order)

            key=img_id
            if spatial_rank==2.5: # accumulate across multiple slices
                if key not in image_cache:
                    image_cache[key] = [[None] * self.n_interpolants for it in range(pred_img.shape[2])]
                image_cache[key][spatial_info[batch_id, 3]][int_id] = images[batch_id]
            else:
                if key not in image_cache:
                    image_cache[key] = [None] * self.n_interpolants
                image_cache[key][int_id] = images[batch_id]
            if np.all([not (i is None) for im in image_cache[key] for i in im]):
                # Save out complete set of interpolants
                if spatial_rank == 2.5:  # accumulate across multiple slices
                    ph = [np.concatenate(interp, 2) for interp in zip(*(image_cache[key]))]
                else:
                    ph = image_cache[key]
                resized_imgs = [sess.run([self._reshaped], feed_dict={self._ph: np.reshape(p,[-1]), self._sz: pred_img.shape})[0] for p in ph]
                for i,img in enumerate(resized_imgs):
                    subject_i.save_network_output(
                        img,
                        self._param.save_seg_dir,
                        suffix='_{}'.format(i),
                        interp_order=self._param.output_interp_order)
                del image_cache[key]


            if self._inference_patch_holder.is_stopping_signal(
                        img_id):
                    print('received finishing batch')
                    all_saved_flag = True
                    return all_saved_flag

        print('processed {} image patches ({:.3f}s)'.format(
            len(spatial_info), time.time() - local_time))  
    return all_saved_flag

  def logs(self,train_dict,net_outputs):
    return []

  def train_op_generator(self,apply_ops):
    while True:
      yield apply_ops

>>>>>>> af30324f
<|MERGE_RESOLUTION|>--- conflicted
+++ resolved
@@ -1,510 +1,332 @@
-from __future__ import absolute_import, print_function
-
-import tensorflow as tf
-
-from niftynet.application.base_application import BaseApplication
-from niftynet.engine.graph_variables_collector import CONSOLE
-from niftynet.engine.graph_variables_collector import TF_SUMMARIES
-from niftynet.engine.sampler_resize import ResizeSampler
-from niftynet.engine.sampler_random_vector import RandomVectorSampler
-from niftynet.io.image_reader import ImageReader
-from niftynet.layer.binary_masking import BinaryMaskingLayer
-from niftynet.layer.gan_loss import LossFunction
-from niftynet.layer.histogram_normalisation import \
-    HistogramNormalisationLayer
-from niftynet.layer.mean_variance_normalisation import \
-    MeanVarNormalisationLayer
-from niftynet.layer.rand_flip import RandomFlipLayer
-from niftynet.layer.rand_rotation import RandomRotationLayer
-from niftynet.layer.rand_spatial_scaling import RandomSpatialScalingLayer
-from niftynet.io.image_windows_aggregator import BatchSplitingAggregator
-
-# from niftynet.engine.input_buffer import TrainEvalInputBuffer, DeployInputBuffer
-
-SUPPORTED_INPUT = {'image'}
-
-
-class GanFactory(object):
-    @staticmethod
-    def create(name):
-        if name == "simulator_gan":
-            from niftynet.network.simulator_gan import SimulatorGAN
-            return SimulatorGAN
-        if name == "simple_gan":
-            from niftynet.network.simple_gan import SimpleGAN
-            return SimpleGAN
-        else:
-            print("network: \"{}\" not implemented".format(name))
-            raise NotImplementedError
-
-
-class GANApplication(BaseApplication):
-<<<<<<< HEAD
-    # def __init__(self, param):
-    #     # super(GANApplication, self).__init__()
-    #     self._net_class = None
-    #     self._param = param
-    #     self._volume_loader = None
-    #     self._loss_func = LossFunction(loss_type=self._param.loss_type)
-    #     self.num_objectives = 2
-    #     self._net = None
-    #     self._net_class_module = NetFactory.create(param.net_name)
-
-    def set_model_param(self, net_param, action_param, is_training):
-        self.is_training = is_training
-        self.net_param = net_param
-        self.action_param = action_param
-
-        self.reader = None
-        self.data_param = None
-        self.gan_param = None
-
-    def initialise_dataset_loader(self, data_param, gan_param):
-        self.data_param = data_param
-        self.gan_param = gan_param
-
-        # read each line of csv files into an instance of Subject
-        if self.is_training:
-            self.reader = ImageReader(SUPPORTED_INPUT)
-        else:  # in the inference process use image input only
-            self.reader = ImageReader(['image'])
-        self.reader.initialise_reader(data_param, gan_param)
-
-        if self.net_param.normalise_foreground_only:
-            foreground_masking_layer = BinaryMaskingLayer(
-                type=self.net_param.foreground_type,
-                multimod_fusion=self.net_param.multimod_foreground_type,
-                threshold=0.0)
-        else:
-            foreground_masking_layer = None
-
-        mean_var_normaliser = MeanVarNormalisationLayer(
-            field='image',
-            binary_masking_func=foreground_masking_layer)
-        if self.net_param.histogram_ref_file:
-            histogram_normaliser = HistogramNormalisationLayer(
-                field='image',
-                modalities=vars(gan_param).get('image'),
-                model_filename=self.net_param.histogram_ref_file,
-                binary_masking_func=foreground_masking_layer,
-                norm_type=self.net_param.norm_type,
-                cutoff=self.net_param.cutoff,
-                name='hist_norm_layer')
-        else:
-            histogram_normaliser = None
-
-        normalisation_layers = []
-        if self.net_param.normalisation:
-            normalisation_layers.append(histogram_normaliser)
-        if self.net_param.whitening:
-            normalisation_layers.append(mean_var_normaliser)
-
-        augmentation_layers = []
-        if self.is_training:
-            if self.action_param.random_flipping_axes > 0:
-                augmentation_layers.append(RandomFlipLayer(
-                    flip_axes=self.action_param.random_flipping_axes))
-            if self.action_param.scaling_percentage:
-                augmentation_layers.append(RandomSpatialScalingLayer(
-                    min_percentage=self.action_param.scaling_percentage[0],
-                    max_percentage=self.action_param.scaling_percentage[1]))
-            if self.action_param.rotation_angle:
-                augmentation_layers.append(RandomRotationLayer(
-                    min_angle=self.action_param.rotation_angle[0],
-                    max_angle=self.action_param.rotation_angle[1]))
-
-        self.reader.add_preprocessing_layers(
-            normalisation_layers + augmentation_layers)
-
-    def inference_sampler(self):
-        pass
-        # assert self._volume_loader is not None, \
-        #     "Please call initialise_dataset_loader first"
-        # self._inference_patch_holder = GANPatch(
-        #     spatial_rank=self._param.spatial_rank,
-        #     image_size=self._param.image_size,
-        #     noise_size=self._param.noise_size,
-        #     conditioning_size=self._param.conditioning_size,
-        #     num_image_modality=self._volume_loader.num_modality(0))
-        #
-        # sampler = GANSampler(
-        #     patch=self._inference_patch_holder,
-        #     volume_loader=self._volume_loader,
-        #     data_augmentation_methods=None)
-        # # ops to resize image back
-        # self._ph = tf.placeholder(tf.float32, [None])
-        # self._sz = tf.placeholder(tf.int32, [None])
-        # reshaped = tf.image.resize_images(
-        #     tf.reshape(self._ph, [1] + [self._param.image_size] * 2 + [-1]),
-        #     self._sz[0:2])
-        # if self._param.spatial_rank == 3:
-        #     reshaped = tf.reshape(reshaped, [1, self._sz[0] * self._sz[1],
-        #                                      self._param.image_size, -1])
-        #     reshaped = tf.image.resize_images(reshaped,
-        #                                       [self._sz[0] * self._sz[1],
-        #                                        self._sz[2]])
-        # self._reshaped = tf.reshape(reshaped, self._sz)
-        # input_buffer= DeployInputBuffer(
-        #     batch_size=self._param.batch_size,
-        #     capacity=max(self._param.queue_length, self._param.batch_size),
-        #     sampler=sampler)
-        # return input_buffer
-
-    def get_sampler(self):
-        return self._sampler
-
-    def initialise_sampler(self, is_training):
-        if is_training:
-            self._sampler = ResizeSampler(
-                reader=self.reader,
-                data_param=self.data_param,
-                batch_size=self.net_param.batch_size,
-                windows_per_image=self.action_param.sample_per_volume)
-        else:
-            self._sampler = RandomVectorSampler(
-                fields=('vector',),
-                vector_size=(self.gan_param.noise_size,),
-                batch_size=self.net_param.batch_size,
-                n_interpolations=self.gan_param.n_interpolations)
-        self._sampler = [self._sampler]
-
-    def training_sampler(self):
-        pass
-
-    def initialise_network(self):
-        self._net = GanFactory.create(self.net_param.name)()
-
-    def connect_data_and_network(self,
-                                 outputs_collector=None,
-                                 training_grads_collector=None):
-        if self.is_training:
-            with tf.name_scope('Optimizer'):
-                self.optimizer = tf.train.AdamOptimizer(
-                    learning_rate=self.action_param.lr)
-
-            # a new pop_batch_op for each gpu tower
-            device_id = training_grads_collector.current_tower_id
-            data_dict = self.get_sampler()[0].pop_batch_op(device_id)
-
-            images = data_dict['image']
-            noise_shape = [self.net_param.batch_size,
-                           self.gan_param.noise_size]
-            noise = tf.Variable(tf.random_normal(shape=noise_shape,
-                                                 mean=0.0,
-                                                 stddev=1.0,
-                                                 dtype=tf.float32))
-            tf.stop_gradient(noise)
-            conditioning = None
-            net_output = self._net(noise,
-                                   images,
-                                   conditioning,
-                                   self.is_training)
-
-            self._loss_func = LossFunction(
-                loss_type=self.action_param.loss_type)
-            lossG, lossD = self.loss_func(data_dict, net_output)
-            if self.net_param.decay > 0:
-                reg_losses = tf.get_collection(
-                    tf.GraphKeys.REGULARIZATION_LOSSES)
-                if reg_losses:
-                    reg_loss = tf.reduce_mean(
-                        [tf.reduce_mean(l_reg) for l_reg in reg_losses])
-                    lossD = lossD + reg_loss
-                    lossG = lossG + reg_loss
-
-            # variables to display in STDOUT
-            outputs_collector.add_to_collection(
-                var=lossD, name='lossD', average_over_devices=True,
-                collection=CONSOLE)
-            outputs_collector.add_to_collection(
-                var=lossG, name='lossG', average_over_devices=False,
-                collection=CONSOLE)
-            # variables to display in tensorboard
-            outputs_collector.add_to_collection(
-                var=lossG, name='lossG', average_over_devices=False,
-                collection=TF_SUMMARIES)
-            outputs_collector.add_to_collection(
-                var=lossG, name='lossD', average_over_devices=True,
-                collection=TF_SUMMARIES)
-
-            with tf.name_scope('ComputeGradients'):
-                # gradients of generator
-                generator_variables = tf.get_collection(
-                    tf.GraphKeys.TRAINABLE_VARIABLES, scope='generator')
-                generator_grads = self.optimizer.compute_gradients(
-                    lossG, var_list=generator_variables)
-
-                # gradients of discriminator
-                discriminator_variables = tf.get_collection(
-                    tf.GraphKeys.TRAINABLE_VARIABLES, scope='discriminator')
-                discriminator_grads = self.optimizer.compute_gradients(
-                    lossD, var_list=discriminator_variables)
-                grads = [generator_grads, discriminator_grads]
-
-                # add the grads back to application_driver's training_grads
-                training_grads_collector.add_to_collection(grads)
-            return net_output
-        else:
-            #raise NotImplementedError
-            data_dict = self.get_sampler()[0].pop_batch_op()
-            image_size = self.data_param[self.gan_param.image[0]].spatial_window_size
-            batch_image_size = (self.net_param.batch_size,)+image_size+(1,)
-            dummy_image = tf.zeros(batch_image_size)
-            net_output = self._net(data_dict['vector'],
-                                   dummy_image,
-                                   None,
-                                   self.is_training)
-            outputs_collector.add_to_collection(
-                var=net_output[0], name='image', average_over_devices=False,
-                collection=CONSOLE)
-            outputs_collector.add_to_collection(
-                var=data_dict['vector_location'], name='location',
-                average_over_devices=False, collection=CONSOLE)
-
-            self.output_decoder = BatchSplitingAggregator(
-                image_reader=self.reader,
-                output_path=self.action_param.save_seg_dir)
-            return net_output
-            # images = data_dict['images']
-            # net_output = self._net(images, False)
-            # return net_output
-
-    def net_inference(self, train_dict, is_training):
-        raise NotImplementedError
-        # if not self._net:
-        #    self._net = self._net_class()
-        # net_outputs = self._net(train_dict['images'], is_training)
-        # return self._post_process_outputs(net_outputs), train_dict['info']
-
-    def loss_func(self, train_dict, net_outputs):
-        real_logits = net_outputs[1]
-        fake_logits = net_outputs[2]
-        lossG = self._loss_func(fake_logits, True)
-        lossD = self._loss_func(real_logits, True) + self._loss_func(
-            fake_logits, False)
-        return lossG, lossD
-
-    def inference_loop(self, sess, coord, net_out):
-        pass
-
-
-    def stop(self):
-        for sampler in self.get_sampler():
-            sampler.close_all()
-
-    def logs(self, train_dict, net_outputs):
-        pass
-        # return []
-
-    def training_ops(self, start_iter=0, end_iter=1):
-        end_iter = max(start_iter, end_iter)
-        for iter_i in range(start_iter, end_iter):
-            yield iter_i, self._gradient_op
-
-    def set_all_output_ops(self, output_op):
-        pass
-        # self._output_op = output_op
-
-    def eval_variables(self):
-        pass
-        # return self._output_op[0][0][1]
-
-    def process_output_values(self, values, is_training):
-        # do nothing
-        pass
-        # if is_training:
-        #    print(values)
-        # else:
-        #    print(values)
-
-    def train_op_generator(self, apply_ops):
-        pass
-        # while True:
-        #    yield apply_ops
-
-    def interpret_output(self, batch_output, is_training):
-        if is_training:
-            return True
-        else:
-            return self.output_decoder.decode_batch(
-                batch_output['image'], batch_output['location'])
-
-        #return True
-
-=======
-  def __init__(self,net_class, param, volume_loader):
-    self._net_class = net_class
-    self._param = param
-    self._volume_loader = volume_loader
-    self._loss_func = LossFunction(loss_type=self._param.loss_type)
-    self.num_objectives=2
-    w_regularizer,b_regularizer=self.regularizers()
-    self._net=None
-    self.n_interpolants=10
-  def inference_sampler(self):
-        self._inference_patch_holder = GANPatch(
-            spatial_rank=self._param.spatial_rank,
-            image_size=self._param.image_size,
-            noise_size=self._param.noise_size,
-            conditioning_size=self._param.conditioning_size,
-            num_image_modality=self._volume_loader.num_modality(0),
-            num_conditioning_modality=self._volume_loader.num_modality(1))
-        with tf.name_scope('Sampling'):
-            sampler = InterpolatingInferenceGANSampler(
-                patch=self._inference_patch_holder,
-                n_interpolants=self.n_interpolants,
-                volume_loader=self._volume_loader,
-                data_augmentation_methods=None)
-        # ops to resize image back
-        self._ph=tf.placeholder(tf.float32,[None])
-        self._sz=tf.placeholder(tf.int32,[None])
-        reshaped=tf.image.resize_images(tf.reshape(self._ph,[1]+[self._param.image_size]*2+[-1]),self._sz[0:2])
-        if self._param.spatial_rank==3:
-            reshaped=tf.reshape(reshaped,[1,self._sz[0]*self._sz[1],self._param.image_size,-1])
-            reshaped=tf.image.resize_images(reshaped,[self._sz[0]*self._sz[1],self._sz[2]])
-        self._reshaped=tf.reshape(reshaped,self._sz)
-        return sampler
-    
-  def sampler(self):
-        patch_holder = GANPatch(
-            spatial_rank=self._param.spatial_rank,
-            image_size=self._param.image_size,
-            noise_size=self._param.noise_size,
-            conditioning_size=self._param.conditioning_size,
-            num_image_modality=self._volume_loader.num_modality(0),
-            num_conditioning_modality=self._volume_loader.num_modality(1))
-        # defines data augmentation for training
-        augmentations = []
-        if self._param.rotation:
-            from niftynet.layer.rand_rotation import RandomRotationLayer
-            augmentations.append(RandomRotationLayer(
-                min_angle=self._param.min_angle,
-                max_angle=self._param.max_angle))
-        if self._param.spatial_scaling:
-            from niftynet.layer.rand_spatial_scaling import RandomSpatialScalingLayer
-            augmentations.append(RandomSpatialScalingLayer(
-                min_percentage=self._param.min_percentage,
-                max_percentage=self._param.max_percentage))
-        # defines how to generate samples of the training element from volume
-        with tf.name_scope('Sampling'):
-            sampler = GANSampler(
-                patch=patch_holder,
-                patch_per_volume=self._param.sample_per_volume,
-                volume_loader=self._volume_loader,
-                data_augmentation_methods=None)
-        return sampler
-
-  def net(self,train_dict,is_training):
-    if not self._net:
-      self._net=self._net_class()
-    conditioning = train_dict.get('Sampling/conditioning',None)
-    return self._net(train_dict['Sampling/noise'],train_dict['Sampling/images'],conditioning,is_training)
-
-  def net_inference(self,train_dict,is_training):
-    if not self._net:
-      self._net=self._net_class()
-    conditioning = train_dict.get('Sampling/conditioning', None)
-    net_outputs = self._net(train_dict['Sampling/noise'],train_dict['Sampling/images'],conditioning,is_training)
-    return list(net_outputs)+[train_dict['Sampling/info']]
-
-  def loss_func(self,train_dict,net_outputs):
-    real_logits = net_outputs[1]
-    fake_logits = net_outputs[2] 
-    return self._loss_func(real_logits,fake_logits)
-
-  def train(self,train_dict):
-    """
-    Returns a list of possible compute_gradients ops to be run each training iteration.
-    Default implementation returns gradients for all variables from one Adam optimizer
-    """
-    with tf.name_scope('Optimizer'):
-      self.optimizer = tf.train.AdamOptimizer(learning_rate=self._param.lr, beta1=0.5)
-    net_outputs = self.net(train_dict, is_training=True)
-    with tf.name_scope('Loss'):
-        lossG,lossD = self.loss_func(train_dict,net_outputs)
-        if self._param.decay > 0:
-            reg_losses = tf.get_collection(
-                tf.GraphKeys.REGULARIZATION_LOSSES)
-            if reg_losses:
-                reg_loss = tf.reduce_mean([tf.reduce_mean(reg_loss)
-                                    for reg_loss in reg_losses])
-                lossD = lossD + reg_loss
-                lossG = lossG + reg_loss
-    # Averages are in name_scope for Tensorboard naming; summaries are outside for console naming
-    logs=[['lossD',lossD],['lossG',lossG]]
-    with tf.name_scope('ConsoleLogging'):
-        logs+=self.logs(train_dict,net_outputs)
-    for tag,val in logs:
-        tf.summary.scalar(tag,val,[logging.CONSOLE,logging.LOG])
-    with tf.name_scope('ComputeGradients'):
-      generator_variables = tf.get_collection(tf.GraphKeys.TRAINABLE_VARIABLES, scope='generator')
-      discriminator_variables = tf.get_collection(tf.GraphKeys.TRAINABLE_VARIABLES,scope='discriminator')
-      grads=[self.optimizer.compute_gradients(lossG,var_list=generator_variables),
-             self.optimizer.compute_gradients(lossD,var_list=discriminator_variables)]
-    # add compute gradients ops for each type of optimizer_op
-    return grads
-
-  def inference_loop(self, sess, coord, net_out):
-    all_saved_flag = False
-    img_id, pred_img, subject_i = None, None, None
-    spatial_rank = self._inference_patch_holder.spatial_rank
-    image_cache = {}
-    while True:
-        local_time = time.time()
-        if coord.should_stop():
-            break
-        images,_,_, spatial_info = sess.run(net_out)
-        # go through each one in a batch
-        for batch_id in range(images.shape[0]):
-            img_id = spatial_info[batch_id, 0]//self.n_interpolants
-            int_id = spatial_info[batch_id, 0]%self.n_interpolants
-            subject_i = self._volume_loader.get_subject(img_id)
-
-            pred_img = subject_i.matrix_like_input_data_5d(
-                    spatial_rank=spatial_rank,
-                    n_channels=images.shape[-1],
-                    interp_order=self._param.output_interp_order)
-
-            key=img_id
-            if spatial_rank==2.5: # accumulate across multiple slices
-                if key not in image_cache:
-                    image_cache[key] = [[None] * self.n_interpolants for it in range(pred_img.shape[2])]
-                image_cache[key][spatial_info[batch_id, 3]][int_id] = images[batch_id]
-            else:
-                if key not in image_cache:
-                    image_cache[key] = [None] * self.n_interpolants
-                image_cache[key][int_id] = images[batch_id]
-            if np.all([not (i is None) for im in image_cache[key] for i in im]):
-                # Save out complete set of interpolants
-                if spatial_rank == 2.5:  # accumulate across multiple slices
-                    ph = [np.concatenate(interp, 2) for interp in zip(*(image_cache[key]))]
-                else:
-                    ph = image_cache[key]
-                resized_imgs = [sess.run([self._reshaped], feed_dict={self._ph: np.reshape(p,[-1]), self._sz: pred_img.shape})[0] for p in ph]
-                for i,img in enumerate(resized_imgs):
-                    subject_i.save_network_output(
-                        img,
-                        self._param.save_seg_dir,
-                        suffix='_{}'.format(i),
-                        interp_order=self._param.output_interp_order)
-                del image_cache[key]
-
-
-            if self._inference_patch_holder.is_stopping_signal(
-                        img_id):
-                    print('received finishing batch')
-                    all_saved_flag = True
-                    return all_saved_flag
-
-        print('processed {} image patches ({:.3f}s)'.format(
-            len(spatial_info), time.time() - local_time))  
-    return all_saved_flag
-
-  def logs(self,train_dict,net_outputs):
-    return []
-
-  def train_op_generator(self,apply_ops):
-    while True:
-      yield apply_ops
-
->>>>>>> af30324f
+from __future__ import absolute_import, print_function
+
+import tensorflow as tf
+
+from niftynet.application.base_application import BaseApplication
+from niftynet.engine.graph_variables_collector import CONSOLE
+from niftynet.engine.graph_variables_collector import TF_SUMMARIES
+from niftynet.engine.sampler_resize import ResizeSampler
+from niftynet.engine.sampler_random_vector import RandomVectorSampler
+from niftynet.io.image_reader import ImageReader
+from niftynet.layer.binary_masking import BinaryMaskingLayer
+from niftynet.layer.gan_loss import LossFunction
+from niftynet.layer.histogram_normalisation import \
+    HistogramNormalisationLayer
+from niftynet.layer.mean_variance_normalisation import \
+    MeanVarNormalisationLayer
+from niftynet.layer.rand_flip import RandomFlipLayer
+from niftynet.layer.rand_rotation import RandomRotationLayer
+from niftynet.layer.rand_spatial_scaling import RandomSpatialScalingLayer
+from niftynet.io.image_windows_aggregator import BatchSplitingAggregator
+
+# from niftynet.engine.input_buffer import TrainEvalInputBuffer, DeployInputBuffer
+
+SUPPORTED_INPUT = {'image'}
+
+
+class GanFactory(object):
+    @staticmethod
+    def create(name):
+        if name == "simulator_gan":
+            from niftynet.network.simulator_gan import SimulatorGAN
+            return SimulatorGAN
+        if name == "simple_gan":
+            from niftynet.network.simple_gan import SimpleGAN
+            return SimpleGAN
+        else:
+            print("network: \"{}\" not implemented".format(name))
+            raise NotImplementedError
+
+
+class GANApplication(BaseApplication):
+    # def __init__(self, param):
+    #     # super(GANApplication, self).__init__()
+    #     self._net_class = None
+    #     self._param = param
+    #     self._volume_loader = None
+    #     self._loss_func = LossFunction(loss_type=self._param.loss_type)
+    #     self.num_objectives = 2
+    #     self._net = None
+    #     self._net_class_module = NetFactory.create(param.net_name)
+
+    def set_model_param(self, net_param, action_param, is_training):
+        self.is_training = is_training
+        self.net_param = net_param
+        self.action_param = action_param
+
+        self.reader = None
+        self.data_param = None
+        self.gan_param = None
+
+    def initialise_dataset_loader(self, data_param, gan_param):
+        self.data_param = data_param
+        self.gan_param = gan_param
+
+        # read each line of csv files into an instance of Subject
+        if self.is_training:
+            self.reader = ImageReader(SUPPORTED_INPUT)
+        else:  # in the inference process use image input only
+            self.reader = ImageReader(['image'])
+        self.reader.initialise_reader(data_param, gan_param)
+
+        if self.net_param.normalise_foreground_only:
+            foreground_masking_layer = BinaryMaskingLayer(
+                type=self.net_param.foreground_type,
+                multimod_fusion=self.net_param.multimod_foreground_type,
+                threshold=0.0)
+        else:
+            foreground_masking_layer = None
+
+        mean_var_normaliser = MeanVarNormalisationLayer(
+            field='image',
+            binary_masking_func=foreground_masking_layer)
+        if self.net_param.histogram_ref_file:
+            histogram_normaliser = HistogramNormalisationLayer(
+                field='image',
+                modalities=vars(gan_param).get('image'),
+                model_filename=self.net_param.histogram_ref_file,
+                binary_masking_func=foreground_masking_layer,
+                norm_type=self.net_param.norm_type,
+                cutoff=self.net_param.cutoff,
+                name='hist_norm_layer')
+        else:
+            histogram_normaliser = None
+
+        normalisation_layers = []
+        if self.net_param.normalisation:
+            normalisation_layers.append(histogram_normaliser)
+        if self.net_param.whitening:
+            normalisation_layers.append(mean_var_normaliser)
+
+        augmentation_layers = []
+        if self.is_training:
+            if self.action_param.random_flipping_axes > 0:
+                augmentation_layers.append(RandomFlipLayer(
+                    flip_axes=self.action_param.random_flipping_axes))
+            if self.action_param.scaling_percentage:
+                augmentation_layers.append(RandomSpatialScalingLayer(
+                    min_percentage=self.action_param.scaling_percentage[0],
+                    max_percentage=self.action_param.scaling_percentage[1]))
+            if self.action_param.rotation_angle:
+                augmentation_layers.append(RandomRotationLayer(
+                    min_angle=self.action_param.rotation_angle[0],
+                    max_angle=self.action_param.rotation_angle[1]))
+
+        self.reader.add_preprocessing_layers(
+            normalisation_layers + augmentation_layers)
+
+    def inference_sampler(self):
+        pass
+        # assert self._volume_loader is not None, \
+        #     "Please call initialise_dataset_loader first"
+        # self._inference_patch_holder = GANPatch(
+        #     spatial_rank=self._param.spatial_rank,
+        #     image_size=self._param.image_size,
+        #     noise_size=self._param.noise_size,
+        #     conditioning_size=self._param.conditioning_size,
+        #     num_image_modality=self._volume_loader.num_modality(0))
+        #
+        # sampler = GANSampler(
+        #     patch=self._inference_patch_holder,
+        #     volume_loader=self._volume_loader,
+        #     data_augmentation_methods=None)
+        # # ops to resize image back
+        # self._ph = tf.placeholder(tf.float32, [None])
+        # self._sz = tf.placeholder(tf.int32, [None])
+        # reshaped = tf.image.resize_images(
+        #     tf.reshape(self._ph, [1] + [self._param.image_size] * 2 + [-1]),
+        #     self._sz[0:2])
+        # if self._param.spatial_rank == 3:
+        #     reshaped = tf.reshape(reshaped, [1, self._sz[0] * self._sz[1],
+        #                                      self._param.image_size, -1])
+        #     reshaped = tf.image.resize_images(reshaped,
+        #                                       [self._sz[0] * self._sz[1],
+        #                                        self._sz[2]])
+        # self._reshaped = tf.reshape(reshaped, self._sz)
+        # input_buffer= DeployInputBuffer(
+        #     batch_size=self._param.batch_size,
+        #     capacity=max(self._param.queue_length, self._param.batch_size),
+        #     sampler=sampler)
+        # return input_buffer
+
+    def get_sampler(self):
+        return self._sampler
+
+    def initialise_sampler(self, is_training):
+        if is_training:
+            self._sampler = ResizeSampler(
+                reader=self.reader,
+                data_param=self.data_param,
+                batch_size=self.net_param.batch_size,
+                windows_per_image=self.action_param.sample_per_volume)
+        else:
+            self._sampler = RandomVectorSampler(
+                fields=('vector',),
+                vector_size=(self.gan_param.noise_size,),
+                batch_size=self.net_param.batch_size,
+                n_interpolations=self.gan_param.n_interpolations)
+        self._sampler = [self._sampler]
+
+    def training_sampler(self):
+        pass
+
+    def initialise_network(self):
+        self._net = GanFactory.create(self.net_param.name)()
+
+    def connect_data_and_network(self,
+                                 outputs_collector=None,
+                                 training_grads_collector=None):
+        if self.is_training:
+            with tf.name_scope('Optimizer'):
+                self.optimizer = tf.train.AdamOptimizer(
+                    learning_rate=self.action_param.lr,
+                    beta1=0.5)
+
+            # a new pop_batch_op for each gpu tower
+            device_id = training_grads_collector.current_tower_id
+            data_dict = self.get_sampler()[0].pop_batch_op(device_id)
+
+            images = data_dict['image']
+            noise_shape = [self.net_param.batch_size,
+                           self.gan_param.noise_size]
+            noise = tf.Variable(tf.random_normal(shape=noise_shape,
+                                                 mean=0.0,
+                                                 stddev=1.0,
+                                                 dtype=tf.float32))
+            tf.stop_gradient(noise)
+            conditioning = None
+            net_output = self._net(noise,
+                                   images,
+                                   conditioning,
+                                   self.is_training)
+
+            self._loss_func = LossFunction(
+                loss_type=self.action_param.loss_type)
+            lossG, lossD = self.loss_func(data_dict, net_output)
+            if self.net_param.decay > 0:
+                reg_losses = tf.get_collection(
+                    tf.GraphKeys.REGULARIZATION_LOSSES)
+                if reg_losses:
+                    reg_loss = tf.reduce_mean(
+                        [tf.reduce_mean(l_reg) for l_reg in reg_losses])
+                    lossD = lossD + reg_loss
+                    lossG = lossG + reg_loss
+
+            # variables to display in STDOUT
+            outputs_collector.add_to_collection(
+                var=lossD, name='lossD', average_over_devices=True,
+                collection=CONSOLE)
+            outputs_collector.add_to_collection(
+                var=lossG, name='lossG', average_over_devices=False,
+                collection=CONSOLE)
+            # variables to display in tensorboard
+            outputs_collector.add_to_collection(
+                var=lossG, name='lossG', average_over_devices=False,
+                collection=TF_SUMMARIES)
+            outputs_collector.add_to_collection(
+                var=lossG, name='lossD', average_over_devices=True,
+                collection=TF_SUMMARIES)
+
+            with tf.name_scope('ComputeGradients'):
+                # gradients of generator
+                generator_variables = tf.get_collection(
+                    tf.GraphKeys.TRAINABLE_VARIABLES, scope='generator')
+                generator_grads = self.optimizer.compute_gradients(
+                    lossG, var_list=generator_variables)
+
+                # gradients of discriminator
+                discriminator_variables = tf.get_collection(
+                    tf.GraphKeys.TRAINABLE_VARIABLES, scope='discriminator')
+                discriminator_grads = self.optimizer.compute_gradients(
+                    lossD, var_list=discriminator_variables)
+                grads = [generator_grads, discriminator_grads]
+
+                # add the grads back to application_driver's training_grads
+                training_grads_collector.add_to_collection(grads)
+            return net_output
+        else:
+            #raise NotImplementedError
+            data_dict = self.get_sampler()[0].pop_batch_op()
+            image_size = self.data_param[self.gan_param.image[0]].spatial_window_size
+            batch_image_size = (self.net_param.batch_size,)+image_size+(1,)
+            dummy_image = tf.zeros(batch_image_size)
+            net_output = self._net(data_dict['vector'],
+                                   dummy_image,
+                                   None,
+                                   self.is_training)
+            outputs_collector.add_to_collection(
+                var=net_output[0], name='image', average_over_devices=False,
+                collection=CONSOLE)
+            outputs_collector.add_to_collection(
+                var=data_dict['vector_location'], name='location',
+                average_over_devices=False, collection=CONSOLE)
+
+            self.output_decoder = BatchSplitingAggregator(
+                image_reader=self.reader,
+                output_path=self.action_param.save_seg_dir)
+            return net_output
+            # images = data_dict['images']
+            # net_output = self._net(images, False)
+            # return net_output
+
+    def net_inference(self, train_dict, is_training):
+        raise NotImplementedError
+        # if not self._net:
+        #    self._net = self._net_class()
+        # net_outputs = self._net(train_dict['images'], is_training)
+        # return self._post_process_outputs(net_outputs), train_dict['info']
+
+    def loss_func(self, train_dict, net_outputs):
+        real_logits = net_outputs[1]
+        fake_logits = net_outputs[2]
+        #lossG = self._loss_func(fake_logits, True)
+        #lossD = self._loss_func(real_logits, True) + self._loss_func(
+        #    fake_logits, False)
+        return self._loss_func(real_logits, fake_logits)
+
+    def inference_loop(self, sess, coord, net_out):
+        pass
+
+
+    def stop(self):
+        for sampler in self.get_sampler():
+            sampler.close_all()
+
+    def logs(self, train_dict, net_outputs):
+        pass
+        # return []
+
+    def training_ops(self, start_iter=0, end_iter=1):
+        end_iter = max(start_iter, end_iter)
+        for iter_i in range(start_iter, end_iter):
+            yield iter_i, self._gradient_op
+
+    def set_all_output_ops(self, output_op):
+        pass
+        # self._output_op = output_op
+
+    def eval_variables(self):
+        pass
+        # return self._output_op[0][0][1]
+
+    def process_output_values(self, values, is_training):
+        # do nothing
+        pass
+        # if is_training:
+        #    print(values)
+        # else:
+        #    print(values)
+
+    def train_op_generator(self, apply_ops):
+        pass
+        # while True:
+        #    yield apply_ops
+
+    def interpret_output(self, batch_output, is_training):
+        if is_training:
+            return True
+        else:
+            return self.output_decoder.decode_batch(
+                batch_output['image'], batch_output['location'])
+
+        #return True