# -*- coding: utf-8 -*-
from __future__ import absolute_import, print_function

import os
import os.path
import time

import numpy as np
import tensorflow as tf
from six.moves import range

from engine.grid_sampler import GridSampler
from engine.input_buffer import DeployInputBuffer
from utilities.input_placeholders import ImagePatch
from layer.post_processing import PostProcessingLayer


# run on single GPU with single thread
def run(net_class, param, volume_loader, device_str):
    # construct graph
    graph = tf.Graph()
    with graph.as_default(), tf.device("/{}:0".format(device_str)):
        # construct inference queue and graph
        # TODO change batch size param - batch size could be larger in test case

        patch_holder = ImagePatch(
            spatial_rank=param.spatial_rank,
            image_size=param.image_size,
            label_size=param.label_size,
            weight_map_size=param.w_map_size,
            image_dtype=tf.float32,
            label_dtype=tf.int64,
            weight_map_dtype=tf.float32,
            num_image_modality=volume_loader.num_modality(0),
            num_label_modality=volume_loader.num_modality(1),
            num_weight_map=volume_loader.num_modality(2))

        # `patch` instance with image data only
        spatial_rank = patch_holder.spatial_rank
        sampling_grid_size = param.label_size - 2 * param.border
        assert sampling_grid_size > 0
        sampler = GridSampler(patch=patch_holder,
                              volume_loader=volume_loader,
                              grid_size=sampling_grid_size,
                              name='grid_sampler')

        net = net_class(num_classes=param.num_classes,
                        acti_func=param.activation_function)
        # construct train queue
        seg_batch_runner = DeployInputBuffer(
            batch_size=param.batch_size,
            capacity=max(param.queue_length, param.batch_size),
            sampler=sampler)
        test_pairs = seg_batch_runner.pop_batch_op
        info = test_pairs['info']
        logits = net(test_pairs['images'], is_training=False)

        # converting logits into final output for
        # classification probabilities or argmax classification labels
        if param.output_prob and param.num_classes > 1:
            post_process_layer = PostProcessingLayer(
                'SOFTMAX', num_classes=param.num_classes)
        elif not param.output_prob and param.num_classes > 1:
            post_process_layer = PostProcessingLayer(
                'ARGMAX', num_classes=param.num_classes)
        else:
            post_process_layer = PostProcessingLayer(
                'IDENTITY', num_classes=param.num_classes)
        net_out = post_process_layer(logits)
        variable_averages = tf.train.ExponentialMovingAverage(0.9)
        variables_to_restore = variable_averages.variables_to_restore()
        saver = tf.train.Saver(var_list=variables_to_restore)
        tf.Graph.finalize(graph)  # no more graph nodes after this line

    # run session
    config = tf.ConfigProto()
    config.log_device_placement = False
    config.allow_soft_placement = True
    # config.gpu_options.allow_growth = True

    start_time = time.time()
    with tf.Session(config=config, graph=graph) as sess:
        root_dir = os.path.abspath(param.model_dir)
<<<<<<< HEAD
        ckpt = tf.train.get_checkpoint_state(os.path.join(root_dir,'models'))
=======
        print('Model folder {}'.format(root_dir))
        if not os.path.exists(root_dir):
            raise ValueError('Model folder not found {}'.format(root_dir))
        ckpt = tf.train.get_checkpoint_state(root_dir + '/models/')
>>>>>>> ea49a75e
        if ckpt and ckpt.model_checkpoint_path:
            print('Evaluation from checkpoints')
        model_str = os.path.join(root_dir,
                                 'models',
                                 'model.ckpt-{}'.format(param.pred_iter))
        print('Using model {}'.format(model_str))
        saver.restore(sess, model_str)

        coord = tf.train.Coordinator()
        all_saved_flag = False
        try:
            seg_batch_runner.run_threads(sess, coord, num_threads=1)
            img_id, pred_img, subject_i = None, None, None
            while True:
                local_time = time.time()
                if coord.should_stop():
                    break
                seg_maps, spatial_info = sess.run([net_out, info])
                # go through each one in a batch
                for batch_id in range(seg_maps.shape[0]):
                    if spatial_info[batch_id, 0] != img_id:
                        # when subject_id changed
                        # save current map and reset cumulative map variable
                        if subject_i is not None:
                            subject_i.save_network_output(
                                pred_img,
                                param.save_seg_dir,
                                param.output_interp_order)

                        if patch_holder.is_stopping_signal(
                                spatial_info[batch_id]):
                            print('received finishing batch')
                            all_saved_flag = True
                            seg_batch_runner.close_all()
                            break

                        img_id = spatial_info[batch_id, 0]
                        subject_i = volume_loader.get_subject(img_id)
                        pred_img = subject_i.matrix_like_input_data_5d(
                            spatial_rank=spatial_rank,
                            n_channels=post_process_layer.num_output_channels(),
                            interp_order=param.output_interp_order)

                    # try to expand prediction dims to match the output volume
                    predictions = seg_maps[batch_id]
                    while predictions.ndim < pred_img.ndim:
                        predictions = np.expand_dims(predictions, axis=-1)

                    # assign predicted patch to the allocated output volume
                    origin = spatial_info[
                             batch_id, 1:(1 + int(np.floor(spatial_rank)))]

                    # indexing within the patch
                    assert param.label_size >= param.border * 2
                    p_ = param.border
                    _p = param.label_size - param.border

                    # indexing relative to the sampled volume
                    assert param.image_size >= param.label_size
                    image_label_size_diff = param.image_size - param.label_size
                    s_ = param.border + int(image_label_size_diff / 2)
                    _s = s_ + param.label_size - 2 * param.border
                    # absolute indexing in the prediction volume
                    dest_start, dest_end = (origin + s_), (origin + _s)

                    assert np.all(dest_start >= 0)
                    img_dims = pred_img.shape[0:int(np.floor(spatial_rank))]
                    assert np.all(dest_end <= img_dims)
                    if spatial_rank == 3:
                        x_, y_, z_ = dest_start
                        _x, _y, _z = dest_end
                        pred_img[x_:_x, y_:_y, z_:_z, ...] = \
                            predictions[p_:_p, p_:_p, p_:_p, ...]
                    elif spatial_rank == 2:
                        x_, y_ = dest_start
                        _x, _y = dest_end
                        pred_img[x_:_x, y_:_y, ...] = \
                            predictions[p_:_p, p_:_p, ...]
                    elif spatial_rank == 2.5:
                        x_, y_ = dest_start
                        _x, _y = dest_end
                        z_ = spatial_info[batch_id, 3]
                        pred_img[x_:_x, y_:_y, z_:(z_ + 1), ...] = \
                            predictions[p_:_p, p_:_p, ...]
                    else:
                        raise ValueError("unsupported spatial rank")
                print('processed {} image patches ({:.3f}s)'.format(
                    len(spatial_info), time.time() - local_time))

        except KeyboardInterrupt:
            print('User cancelled training')
        except tf.errors.OutOfRangeError as e:
            pass
        except Exception:
            import sys
            import traceback
            exc_type, exc_value, exc_traceback = sys.exc_info()
            traceback.print_exception(
                exc_type, exc_value, exc_traceback, file=sys.stdout)
            seg_batch_runner.close_all()
        finally:
            if not all_saved_flag:
                print('stopped early, incomplete predictions')
            print('inference.py time: {:.3f} seconds'.format(
                time.time() - start_time))
            seg_batch_runner.close_all()<|MERGE_RESOLUTION|>--- conflicted
+++ resolved
@@ -81,14 +81,10 @@
     start_time = time.time()
     with tf.Session(config=config, graph=graph) as sess:
         root_dir = os.path.abspath(param.model_dir)
-<<<<<<< HEAD
-        ckpt = tf.train.get_checkpoint_state(os.path.join(root_dir,'models'))
-=======
         print('Model folder {}'.format(root_dir))
         if not os.path.exists(root_dir):
             raise ValueError('Model folder not found {}'.format(root_dir))
-        ckpt = tf.train.get_checkpoint_state(root_dir + '/models/')
->>>>>>> ea49a75e
+        ckpt = tf.train.get_checkpoint_state(os.path.join(root_dir, 'models'))
         if ckpt and ckpt.model_checkpoint_path:
             print('Evaluation from checkpoints')
         model_str = os.path.join(root_dir,
