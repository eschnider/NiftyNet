--- conflicted
+++ resolved
@@ -3,8 +3,5 @@
 __pycache__/
 models/
 output/
-<<<<<<< HEAD
 .idea/
-=======
-user/
->>>>>>> 306796bf
+user/