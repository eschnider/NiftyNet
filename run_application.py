--- conflicted
+++ resolved
@@ -28,11 +28,7 @@
     if util.has_bad_inputs(args):
         sys.exit(-1)
     is_training = True if args.action == "train" else False
-<<<<<<< HEAD
-    device_str = "cpu" if (args.action == "train" and args.num_gpus>1) else "gpu"
-=======
     device_str = "cpu" if (args.action == "train" and args.num_gpus > 1) else "gpu"
->>>>>>> e4690fc2
 
     net_class = NetFactory.create(args.net_name)
     net = net_class(args.batch_size,
