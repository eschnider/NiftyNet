--- conflicted
+++ resolved
@@ -16,44 +16,23 @@
         elif name == "toynet":
             from network.toynet import ToyNet
             return ToyNet
-<<<<<<< HEAD
         elif name == "3dunet":
-            from network.unet_3d import U_Net_3D
-            return U_Net_3D
+            from network.unet_3d import UNet_3D
+            return UNet_3D
         elif name == "vnet":
             from network.vnet import VNet
             return VNet
         elif name == "deepmedic":
             from network.deepmedic import DeepMedic
             return DeepMedic
-=======
         elif name == "scalenet":
             from network.scalenet import ScaleNet
             return ScaleNet
->>>>>>> ba7e93fe
-        print("network: \"{}\" not implemented".format(name))
-        raise NotImplementedError
+        else:
+            print("network: \"{}\" not implemented".format(name))
+            raise NotImplementedError
 
 if __name__ == "__main__":
-    args = parse_user_params.run()
-    if util.has_bad_inputs(args):
-        sys.exit(-1)
-    if args.cuda_devices is not "":
-        os.environ["CUDA_VISIBLE_DEVICES"] = args.cuda_devices
-        print"set CUDA_VISIBLE_DEVICES env to {}".format(args.cuda_devices)
-    is_training = True if args.action == "train" else False
-    device_str = "cpu" if (args.action=="train" and args.num_gpus>1) else "gpu"
-
-    net_class = NetFactory.create(args.net_name)
-    net = net_class(args.batch_size,
-        raise NotImplementedError
-
-
-if __name__ == "__main__":
-
-    os.environ["CUDA_VISIBLE_DEVICES"] = "0"
-    print("Set CUDA_VISIBLE_DEVICES env to 0")
-
     args = parse_user_params.run()
     if util.has_bad_inputs(args):
         sys.exit(-1)
@@ -72,9 +51,7 @@
                     device_str=device_str)
     if is_training:
         import training
-
         training.run(net, args)
     else:
         import inference
-
         inference.run(net, args)