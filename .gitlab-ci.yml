stages:
  - dev_test
  - pip_test
  - pip_publish

testjob:
  stage: dev_test
  only:
    - master
    - dev
    - dev-staging
    - tags
  script:
    # !!kill coverage in case of hanging processes
    - if pgrep coverage; then pkill -f coverage; fi
    # set env
    - export PYTHONPATH="/home/wenqi/.local/lib/python2.7/site-packages":$PYTHONPATH
    - export PATH="/home/wenqi/.local/bin":$PATH

    # print system info
    - which nvidia-smi
    - nvidia-smi
    - pwd
    - python -c "import tensorflow as tf; print tf.__version__"
    - python -c "import tensorflow as tf; from tensorflow.python.client import device_lib; print device_lib.list_local_devices()"
    - ls -la /dev | grep nvidia

    - echo $(python tests/get_gpu_index.py)
    - export CUDA_VISIBLE_DEVICES=$(python tests/get_gpu_index.py)

    # download data
    - wget -q https://www.dropbox.com/s/y7mdh4m9ptkibax/example_volumes.tar.gz
    - tar -xzvf example_volumes.tar.gz
    - wget -q https://www.dropbox.com/s/94wa4fl8f8k3aie/testing_data.tar.gz
    - tar -xzvf testing_data.tar.gz

    # run python code with coverage wrapper
    - coverage erase

    - coverage run -a --source . net_segmentation.py train -c config/highres3dnet_config.ini --batch_size 1 --image_size 32 --label_size 32 --queue_length 5 --num_threads 2
    - coverage run -a --source . net_segmentation.py inference -c config/highres3dnet_config.ini --batch_size 8 --image_size 64 --label_size 64 --queue_length 32

    - coverage run -a --source . net_segmentation.py train -c config/scalenet_config.ini --batch_size 1 --image_size 32 --label_size 32 --queue_length 5 --num_threads 2
    - coverage run -a --source . net_segmentation.py inference -c config/scalenet_config.ini --batch_size 16 --image_size 64 --label_size 64 --queue_length 32

    - coverage run -a --source . net_segmentation.py train -c config/vnet_config.ini --batch_size 1 --image_size 32 --label_size 32 --queue_length 5 --num_threads 2 --activation_function relu
    - coverage run -a --source . net_segmentation.py inference -c config/vnet_config.ini --batch_size 16 --image_size 64 --label_size 64 --queue_length 32 --activation_function relu

    # need a large GPU to run
    #- coverage run -a --source . net_segmentation.py train -c config/unet_config.ini --batch_size 1 --image_size 96 --label_size 96 --queue_length 5 --num_threads 2
    #- coverage run -a --source . net_segmentation.py inference -c config/unet_config.ini --batch_size 1 --image_size 96 --label_size 96 --queue_length 5

    #- coverage run -a --source . net_segmentation.py train -c config/deepmedic_config.ini --batch_size 8 --queue_length 16 --num_threads 2
    #- coverage run -a --source . net_segmentation.py inference -c config/deepmedic_config.ini --batch_size 64 --queue_length 96

    - coverage run -a --source . net_segmentation.py train -c config/default_config.ini --image_size 42 --label_size 42 --batch_size 3 --queue_length 6
    - coverage run -a --source . net_segmentation.py train -c config/default_config.ini --image_size 42 --label_size 42 --batch_size 3 --queue_length 6 --starting_iter 10 --max_iter 15
    - coverage run -a --source . net_segmentation.py inference -c config/default_config.ini --image_size 84 --label_size 84 --batch_size 7 --queue_length 14

    - coverage run -a --source . net_segmentation.py train -c config/default_multimodal_config.ini --image_size 42 --label_size 42 --batch_size 3
    - coverage run -a --source . net_segmentation.py inference -c config/default_multimodal_config.ini --image_size 84 --label_size 84 --batch_size 7

    - coverage run -a --source . -m tests.mean_variance_normalisation_test
    - coverage run -a --source . -m tests.binary_masking_test
    - coverage run -a --source . -m tests.histogram_normalisation_test
    - coverage run -a --source . -m tests.activation_test
    - coverage run -a --source . -m tests.bn_test
    - coverage run -a --source . -m tests.convolution_test
    - coverage run -a --source . -m tests.deconvolution_test
    - coverage run -a --source . -m tests.downsample_test
    - coverage run -a --source . -m tests.elementwise_test
    - coverage run -a --source . -m tests.highres3dnet_test
    - coverage run -a --source . -m tests.highresblock_test
    - coverage run -a --source . -m tests.upsample_test
    - coverage run -a --source . -m tests.toynet_test
    - coverage run -a --source . -m tests.crop_test
    - coverage run -a --source . -m tests.deepmedic_test
    - coverage run -a --source . -m tests.vnetblock_test
    - coverage run -a --source . -m tests.vnet_test
    - coverage run -a --source . -m tests.unetblock_test
      #- coverage run -a --source . -m tests.unet_test
    - coverage run -a --source . -m tests.scaleblock_test
    - coverage run -a --source . -m tests.scalenet_test
    - coverage run -a --source . -m tests.toy_sampler_test
    - coverage run -a --source . -m tests.input_buffer_test
    - coverage run -a --source . -m tests.dilatedcontext_test
    - coverage run -a --source . -m tests.loss_test
    - coverage run -a --source . -m tests.subject_test
    - coverage run -a --source . -m tests.volume_loader_test
    - coverage run -a --source . -m tests.uniform_sampler_test
    - coverage run -a --source . -m tests.grid_sampler_test
    - coverage run -a --source . -m tests.selective_sampler_test
    - coverage run -a --source . -m tests.rand_rotation_test
    - coverage run -a --source . -m tests.rand_spatial_scaling_test
    - coverage run -a --source . -m tests.post_processing_test
    - coverage run -a --source . -m tests.spatial_transformer_test
    - coverage run -a --source . -m tests.rand_flip_test
    - coverage report -m
    - echo 'finished test'
  tags:
    - gift-linux

pip-installer:
  stage: pip_test
  only:
    - 69-push-to-pip-repository-after-commit-to-master-off-dev
    - 69-push-to-pip-repository-after-commit-to-master-off-dev-restructure-hierarchy
<<<<<<< HEAD
=======
    - 131-pip-bundle-does-not-work-with-cpu-only-tensorflow
>>>>>>> 00e4be86
    - tags
  script:
    # following three lines copied over from dev script:
    - ls -la /dev | grep nvidia
    - echo $(python tests/get_gpu_index.py)
    - export CUDA_VISIBLE_DEVICES=$(python tests/get_gpu_index.py)
    # create a Python file that will import all available packages from the pip installer
    - package_importer="$(pwd)/import_niftynet_packages.py"
    # traverse the file hierarchy recursively to discover all packages
    - find niftynet -type f \( ! -name . \) -print | grep '.py$' | grep -v __init__ | sed 's/\.\.\///g;s/\//\./g;s/\.py//g;s/niftynet/import niftynet/g' > $package_importer
    # save NiftyNet folder path just in case
    - export niftynet_dir=$(pwd)
    # create the NiftyNet wheel
<<<<<<< HEAD
    - rm -rf dist  # remove dist directory, just in case
    - sh ci/bundlewheel.sh
    - source ci/findwheel.sh
    - echo $niftynet_wheel
    # ============= Python 2 ============================
    # create a virtual env to test pip installer
    - venv="niftynet-pip-installer-venv-py2"
    - mypython=$(which python2)
    - virtualenv -p $mypython $venv
    - cd $venv
    - source bin/activate
    # print Python version to CI output
    - which python
    - python --version
    # install using built NiftyNet wheel
    - pip install $niftynet_wheel
    # install SimpleITK for package importer test to work properly
    - pip install simpleitk
    # check whether all packages are importable
    - cat $package_importer
    - python $package_importer
    # test niftynet command
    - ln -s /home/gitlab-runner/environments/niftynet/data/example_volumes ./example_volumes
    - net_segmentation train -c $niftynet_dir/config/default_config.ini --net_name toynet --image_size 42 --label_size 42 --batch_size 1 --save_every_n 10
    - net_segmentation inference -c $niftynet_dir/config/default_config.ini --net_name toynet --image_size 80 --label_size 80 --batch_size 8
    # deactivate virtual environment
    - deactivate
    - cd $niftynet_dir
    # ============= Python 3 ============================
    # create a virtual env to test pip installer
    - venv="niftynet-pip-installer-venv-py3"
    - mypython=$(which python3)
    - virtualenv -p $mypython $venv
    - cd $venv
    - source bin/activate
    # print Python version to CI output
    - which python
    - python --version
    # install using built NiftyNet wheel
    - pip install $niftynet_wheel
    # install SimpleITK for package importer test to work properly
    - pip install simpleitk
    # check whether all packages are importable
    - cat $package_importer
    - python $package_importer
    # test niftynet command
    - ln -s /home/gitlab-runner/environments/niftynet/data/example_volumes ./example_volumes
    - net_segmentation train -c $niftynet_dir/config/default_config.ini --net_name toynet --image_size 42 --label_size 42 --batch_size 1 --save_every_n 10
    - net_segmentation inference -c $niftynet_dir/config/default_config.ini --net_name toynet --image_size 80 --label_size 80 --batch_size 8
    # deactivate virtual environment
    - deactivate
    - cd $niftynet_dir
=======
    - sh ci/bundlewheel.sh
    - echo $niftynet_wheel
    # ============= Python 2 ============================
    - bash -x ci/testwheel.sh -p 2
    # ============= Python 3 ============================
    - bash -x ci/testwheel.sh -p 3
>>>>>>> 00e4be86
  tags:
    - gift-adelie

pip-camera-ready:
  stage: pip_publish
  only:
    - tags
  script:
    # Copy wheel created in previous stage to a specific location on GIFT-Adelie
    - export niftynet_dir=$(pwd)
    # create the NiftyNet wheel
    - rm -rf dist  # remove dist directory, just in case
    - sh ci/bundlewheel.sh
<<<<<<< HEAD
    - source ci/findwheel.sh
=======
>>>>>>> 00e4be86
    - echo $niftynet_wheel
    # Creat camera-ready folder if doesn't exist
    - camera_ready_dir=/home/gitlab-runner/environments/niftynet/pip/camera-ready
    - mkdir -p $camera_ready_dir
    - ls -lrtha $camera_ready_dir
    # Clean up the camera-ready folder if already there
    - rm -rf $camera_ready_dir/*.whl
    # Finally do copy
    - cp $niftynet_wheel $camera_ready_dir
    - ls -lrtha $camera_ready_dir
    # Instruct developer which file to publish
    - echo "Camera-ready pip installer bundle (wheel) created:"
    - echo "$(ls $camera_ready_dir/*.whl)"
  tags:
    - gift-adelie<|MERGE_RESOLUTION|>--- conflicted
+++ resolved
@@ -105,10 +105,7 @@
   only:
     - 69-push-to-pip-repository-after-commit-to-master-off-dev
     - 69-push-to-pip-repository-after-commit-to-master-off-dev-restructure-hierarchy
-<<<<<<< HEAD
-=======
     - 131-pip-bundle-does-not-work-with-cpu-only-tensorflow
->>>>>>> 00e4be86
     - tags
   script:
     # following three lines copied over from dev script:
@@ -122,67 +119,12 @@
     # save NiftyNet folder path just in case
     - export niftynet_dir=$(pwd)
     # create the NiftyNet wheel
-<<<<<<< HEAD
-    - rm -rf dist  # remove dist directory, just in case
-    - sh ci/bundlewheel.sh
-    - source ci/findwheel.sh
-    - echo $niftynet_wheel
-    # ============= Python 2 ============================
-    # create a virtual env to test pip installer
-    - venv="niftynet-pip-installer-venv-py2"
-    - mypython=$(which python2)
-    - virtualenv -p $mypython $venv
-    - cd $venv
-    - source bin/activate
-    # print Python version to CI output
-    - which python
-    - python --version
-    # install using built NiftyNet wheel
-    - pip install $niftynet_wheel
-    # install SimpleITK for package importer test to work properly
-    - pip install simpleitk
-    # check whether all packages are importable
-    - cat $package_importer
-    - python $package_importer
-    # test niftynet command
-    - ln -s /home/gitlab-runner/environments/niftynet/data/example_volumes ./example_volumes
-    - net_segmentation train -c $niftynet_dir/config/default_config.ini --net_name toynet --image_size 42 --label_size 42 --batch_size 1 --save_every_n 10
-    - net_segmentation inference -c $niftynet_dir/config/default_config.ini --net_name toynet --image_size 80 --label_size 80 --batch_size 8
-    # deactivate virtual environment
-    - deactivate
-    - cd $niftynet_dir
-    # ============= Python 3 ============================
-    # create a virtual env to test pip installer
-    - venv="niftynet-pip-installer-venv-py3"
-    - mypython=$(which python3)
-    - virtualenv -p $mypython $venv
-    - cd $venv
-    - source bin/activate
-    # print Python version to CI output
-    - which python
-    - python --version
-    # install using built NiftyNet wheel
-    - pip install $niftynet_wheel
-    # install SimpleITK for package importer test to work properly
-    - pip install simpleitk
-    # check whether all packages are importable
-    - cat $package_importer
-    - python $package_importer
-    # test niftynet command
-    - ln -s /home/gitlab-runner/environments/niftynet/data/example_volumes ./example_volumes
-    - net_segmentation train -c $niftynet_dir/config/default_config.ini --net_name toynet --image_size 42 --label_size 42 --batch_size 1 --save_every_n 10
-    - net_segmentation inference -c $niftynet_dir/config/default_config.ini --net_name toynet --image_size 80 --label_size 80 --batch_size 8
-    # deactivate virtual environment
-    - deactivate
-    - cd $niftynet_dir
-=======
     - sh ci/bundlewheel.sh
     - echo $niftynet_wheel
     # ============= Python 2 ============================
     - bash -x ci/testwheel.sh -p 2
     # ============= Python 3 ============================
     - bash -x ci/testwheel.sh -p 3
->>>>>>> 00e4be86
   tags:
     - gift-adelie
 
@@ -196,10 +138,6 @@
     # create the NiftyNet wheel
     - rm -rf dist  # remove dist directory, just in case
     - sh ci/bundlewheel.sh
-<<<<<<< HEAD
-    - source ci/findwheel.sh
-=======
->>>>>>> 00e4be86
     - echo $niftynet_wheel
     # Creat camera-ready folder if doesn't exist
     - camera_ready_dir=/home/gitlab-runner/environments/niftynet/pip/camera-ready
