# -*- coding: utf-8 -*-
from __future__ import absolute_import, print_function

import os
import shutil
import tempfile
import uuid

import numpy as np
import tensorflow as tf

from niftynet.engine.application_driver import ApplicationDriver
from niftynet.engine.application_variables import global_vars_init_or_restore
from niftynet.engine.handler_model import ModelRestorer
from niftynet.engine.signal import SESS_FINISHED, SESS_STARTED
from niftynet.io.misc_io import set_logger
from niftynet.utilities.util_common import ParserNamespace
<<<<<<< HEAD
=======
from niftynet.engine.signal import SESS_FINISHED, SESS_STARTED
from tests.niftynet_testcase import NiftyNetTestCase
>>>>>>> df0f8673

# def _run_test_application():
#    test_driver = get_initialised_driver()
#    test_driver.run_application()
#    return


def get_initialised_driver(starting_iter=0,
                           model_dir_rand=True,
                           vars_to_restore='',
                           application='tests.toy_application.ToyApplication'):
    temp_folder = None
    if model_dir_rand:
        temp_folder = tempfile.mkdtemp()
        model_dir = temp_folder
    else:
        model_dir = os.path.join('.', 'testing_data')
    system_param = {
        'SYSTEM':
        ParserNamespace(
            action='train',
            num_threads=2,
            num_gpus=4,
            cuda_devices='6',
            model_dir=model_dir,
            dataset_split_file=os.path.join('.', 'testing_data',
                                            'testtoyapp.csv'),
            event_handler=[
                'niftynet.engine.handler_model.ModelRestorer',
                'niftynet.engine.handler_sampler.SamplerThreading',
                'niftynet.engine.handler_gradient.ApplyGradients'
            ],
            iteration_generator=None),
        'NETWORK':
        ParserNamespace(batch_size=20, name='tests.toy_application.TinyNet'),
        'TRAINING':
        ParserNamespace(
            starting_iter=starting_iter,
            max_iter=500,
            save_every_n=20,
            tensorboard_every_n=1,
            max_checkpoints=20,
            optimiser='niftynet.engine.application_optimiser.Adagrad',
            validation_every_n=-1,
            exclude_fraction_for_validation=0.1,
            exclude_fraction_for_inference=0.1,
            vars_to_restore=vars_to_restore,
            patience=100,
            lr=0.01),
        'CUSTOM':
        ParserNamespace(
            vector_size=100, mean=10.0, stddev=2.0, name=application)
    }
    try:
        app_driver = ApplicationDriver()
        app_driver.initialise_application(system_param, {})
        # set parameters without __init__
        app_driver.app.action_param = system_param['TRAINING']
        app_driver.app.net_param = system_param['NETWORK']
        app_driver.app.action = 'train'
    finally:
        if temp_folder:
            shutil.rmtree(temp_folder, ignore_errors=True)
    return app_driver


class ApplicationDriverTest(NiftyNetTestCase):
    def test_wrong_init(self):
        app_driver = ApplicationDriver()
        with self.assertRaisesRegexp(AttributeError, ''):
            app_driver.initialise_application([], [])

    # def test_create_app(self):
    #     test_driver = get_initialised_driver(499, True)
    #     with self.assertRaisesRegexp(ValueError, 'Could not import'):
    #         test_driver._create_app('test.test')
    #     with self.assertRaisesRegexp(ValueError, 'Could not import'):
    #         test_driver._create_app('testtest')
    #     with self.assertRaisesRegexp(ValueError, 'Could not import'):
    #         test_driver._create_app(1)
    #     test_driver._create_app('tests.toy_application.ToyApplication')

    # def test_stop_app(self):
    #     test_driver = get_initialised_driver()
    #     graph = test_driver.create_graph(
    #         test_driver.app, test_driver.num_gpus, True)
    #     with self.cached_session(graph=graph) as sess:
    #         sess.run(global_vars_init_or_restore())
    #         GRAPH_CREATED.send(test_driver.app, iter_msg=None)
    #         SESS_STARTED.send(test_driver.app, iter_msg=None)
    #         train_op = test_driver.app.gradient_op
    #         SESS_FINISHED.send(test_driver.app, itermsg=None)
    #         test_driver.app.stop()
    #         try:
    #             while True:
    #                 sess.run(train_op)
    #         except tf.errors.OutOfRangeError:
    #             for thread in test_driver.app.sampler[0][0]._threads:
    #                 self.assertFalse(thread.isAlive(), "threads not closed")

    def test_training_update(self):
        test_driver = get_initialised_driver()
        graph = test_driver.create_graph(test_driver.app, 1, True)
        with self.cached_session(graph=graph) as sess:
            SESS_STARTED.send(test_driver.app, iter_msg=None)

            train_op = test_driver.app.gradient_op
            test_tensor = graph.get_tensor_by_name('G/conv_bn_selu/conv_/w:0')
            var_0 = sess.run(test_tensor)
            sess.run(train_op)
            var_1 = sess.run(test_tensor)
            square_diff = np.sum(np.abs(var_0 - var_1))
            self.assertGreater(square_diff, 0.0,
                               'train_op does not change model')
            SESS_FINISHED.send(test_driver.app, itermsg=None)
            test_driver.app.stop()

    def test_multi_device_inputs(self):
        test_driver = get_initialised_driver()
<<<<<<< HEAD
        graph = test_driver.create_graph(test_driver.app, test_driver.num_gpus,
                                         True)
        with self.test_session(graph=graph) as sess:
=======
        graph = test_driver.create_graph(
            test_driver.app, test_driver.num_gpus, True)
        with self.cached_session(graph=graph) as sess:
>>>>>>> df0f8673
            SESS_STARTED.send(test_driver.app, iter_msg=None)
            for i in range(2):
                sess.run(test_driver.app.gradient_op)
                s_0, s_1, s_2, s_3 = sess.run([
                    graph.get_tensor_by_name('worker_0/feature_input:0'),
                    graph.get_tensor_by_name('worker_1/feature_input:0'),
                    graph.get_tensor_by_name('worker_2/feature_input:0'),
                    graph.get_tensor_by_name('worker_3/feature_input:0')
                ])
                msg = 'same input data for different devices'
                self.assertGreater(np.sum(np.abs(s_0 - s_1)), 0.0, msg)
                self.assertGreater(np.sum(np.abs(s_0 - s_2)), 0.0, msg)
                self.assertGreater(np.sum(np.abs(s_0 - s_3)), 0.0, msg)
                self.assertGreater(np.sum(np.abs(s_1 - s_2)), 0.0, msg)
                self.assertGreater(np.sum(np.abs(s_1 - s_3)), 0.0, msg)
                self.assertGreater(np.sum(np.abs(s_2 - s_3)), 0.0, msg)
            SESS_FINISHED.send(test_driver.app, itermsg=None)
            test_driver.app.stop()

    def test_multi_device_gradients(self):
        test_driver = get_initialised_driver()
<<<<<<< HEAD
        graph = test_driver.create_graph(test_driver.app, test_driver.num_gpus,
                                         True)
        with self.test_session(graph=graph) as sess:
=======
        graph = test_driver.create_graph(
            test_driver.app, test_driver.num_gpus, True)
        with self.cached_session(graph=graph) as sess:
>>>>>>> df0f8673
            SESS_STARTED.send(test_driver.app, iter_msg=None)
            for i in range(2):
                sess.run(test_driver.app.gradient_op)
                g_0, g_1, g_2, g_3, g_ave = sess.run([
                    graph.get_tensor_by_name(
                        'worker_0/ComputeGradients/gradients/AddN_5:0'),
                    graph.get_tensor_by_name(
                        'worker_1/ComputeGradients/gradients/AddN_5:0'),
                    graph.get_tensor_by_name(
                        'worker_2/ComputeGradients/gradients/AddN_5:0'),
                    graph.get_tensor_by_name(
                        'worker_3/ComputeGradients/gradients/AddN_5:0'),
                    graph.get_tensor_by_name('ApplyGradients/AveOverDevices:0')
                ])
                self.check_gradients(g_0, g_1, g_2, g_3, g_ave)
            SESS_FINISHED.send(test_driver.app, itermsg=None)
            test_driver.app.stop()

    def test_multi_device_multi_optimiser_gradients(self):
        test_driver = get_initialised_driver(
            application='tests.toy_application.ToyApplicationMultOpti')
<<<<<<< HEAD
        graph = test_driver.create_graph(test_driver.app, test_driver.num_gpus,
                                         True)
        with self.test_session(graph=graph) as sess:
=======
        graph = test_driver.create_graph(
            test_driver.app, test_driver.num_gpus, True)
        with self.cached_session(graph=graph) as sess:
>>>>>>> df0f8673
            SESS_STARTED.send(test_driver.app, iter_msg=None)
            for i in range(2):
                sess.run(test_driver.app.gradient_op)
                # query generator gradient sample to check
                dis_0, dis_1, dis_2, dis_3, dis_ave = sess.run([
                    graph.get_tensor_by_name(
                        'worker_0/ComputeGradientsD/gradients/AddN_5:0'),
                    graph.get_tensor_by_name(
                        'worker_1/ComputeGradientsD/gradients/AddN_5:0'),
                    graph.get_tensor_by_name(
                        'worker_2/ComputeGradientsD/gradients/AddN_5:0'),
                    graph.get_tensor_by_name(
                        'worker_3/ComputeGradientsD/gradients/AddN_5:0'),
                    graph.get_tensor_by_name('ApplyGradients/AveOverDevices:0')
                ])

                # query discriminator gradient sample to check
                gen_0, gen_1, gen_2, gen_3, gen_ave = sess.run([
                    graph.get_tensor_by_name(
                        'worker_0/ComputeGradientsG/gradients/worker_0/tinynet/G/conv/conv_/conv/ExpandDims_1_grad/Reshape:0'
                    ),
                    graph.get_tensor_by_name(
                        'worker_1/ComputeGradientsG/gradients/worker_1/tinynet/G/conv/conv_/conv/ExpandDims_1_grad/Reshape:0'
                    ),
                    graph.get_tensor_by_name(
                        'worker_2/ComputeGradientsG/gradients/worker_2/tinynet/G/conv/conv_/conv/ExpandDims_1_grad/Reshape:0'
                    ),
                    graph.get_tensor_by_name(
                        'worker_3/ComputeGradientsG/gradients/worker_3/tinynet/G/conv/conv_/conv/ExpandDims_1_grad/Reshape:0'
                    ),
                    graph.get_tensor_by_name(
                        'ApplyGradients/AveOverDevices_14:0')
                ])
                self.check_gradients(gen_0, gen_1, gen_2, gen_3, gen_ave)
                self.check_gradients(dis_0, dis_1, dis_2, dis_3, dis_ave)
            SESS_FINISHED.send(test_driver.app, itermsg=None)
            test_driver.app.stop()

    def check_gradients(self, g_0, g_1, g_2, g_3, g_ave):
        msg = 'same gradients for different devices'
        self.assertGreater(np.sum(np.abs(g_0 - g_1)), 0.0, msg)
        self.assertGreater(np.sum(np.abs(g_0 - g_2)), 0.0, msg)
        self.assertGreater(np.sum(np.abs(g_0 - g_3)), 0.0, msg)
        self.assertGreater(np.sum(np.abs(g_1 - g_2)), 0.0, msg)
        self.assertGreater(np.sum(np.abs(g_1 - g_3)), 0.0, msg)
        self.assertGreater(np.sum(np.abs(g_2 - g_3)), 0.0, msg)
        g_array = np.concatenate([
            g_0.reshape((1, -1)),
            g_1.reshape((1, -1)),
            g_2.reshape((1, -1)),
            g_3.reshape((1, -1))
        ],
                                 axis=0)
        g_ave = g_ave.reshape(-1)
        g_np_ave = np.mean(g_array, axis=0)
        self.assertAllClose(g_np_ave, g_ave)

    def test_rand_initialisation(self):
        test_driver = get_initialised_driver(0, True)
        graph = test_driver.create_graph(test_driver.app, 1, True)
<<<<<<< HEAD
        with self.test_session(graph=graph) as sess:
            test_tensor = graph.get_tensor_by_name("G/conv_bn_selu/conv_/w:0")
            with self.assertRaisesRegexp(tf.errors.FailedPreconditionError,
                                         'uninitialized value'):
=======
        with self.cached_session(graph=graph) as sess:
            test_tensor = graph.get_tensor_by_name(
                "G/conv_bn_selu/conv_/w:0")
            with self.assertRaisesRegexp(
                    tf.errors.FailedPreconditionError,
                    'uninitialized value'):
>>>>>>> df0f8673
                sess.run(test_tensor)
            ModelRestorer(**vars(test_driver)).rand_init_model(None)
            sess.run(test_tensor)
            _ = sess.run(tf.global_variables())

    def test_from_latest_file_initialisation(self):
        test_driver = get_initialised_driver(-1, False)
        expected_init = np.array([[
            -0.03544217, 0.0228963, -0.04585603, 0.16923568, -0.51635778,
            0.60694504, 0.01968583, -0.6252712, 0.28622296, -0.29527491,
            0.61191976, 0.27878678, -0.07661559, -0.41357407, 0.70488983,
            -0.10836645, 0.06488426, 0.0746650, -0.188567, -0.64652514
        ]],
                                 dtype=np.float32)
        graph = test_driver.create_graph(test_driver.app, 1, True)
<<<<<<< HEAD
        with self.test_session(graph=graph) as sess:
            test_tensor = graph.get_tensor_by_name("G/conv_bn_selu/conv_/w:0")
            with self.assertRaisesRegexp(tf.errors.FailedPreconditionError,
                                         'uninitialized value'):
=======
        with self.cached_session(graph=graph) as sess:
            test_tensor = graph.get_tensor_by_name(
                "G/conv_bn_selu/conv_/w:0")
            with self.assertRaisesRegexp(
                    tf.errors.FailedPreconditionError,
                    'uninitialized value'):
>>>>>>> df0f8673
                _ = sess.run(test_tensor)
            ModelRestorer(**vars(test_driver)).restore_model(None)
            after_init = sess.run(test_tensor)
            self.assertAllClose(after_init[0], expected_init)
            _ = sess.run(tf.global_variables())

    # def test_not_found_file_initialisation(self):
    #     test_driver = get_initialised_driver(42, False)
    #     graph = test_driver.create_graph(test_driver.app, 1, True)
    #     with self.cached_session(graph=graph) as sess:
    #         with self.assertRaisesRegexp(
    #                 ValueError, ''):
    #             ModelRestorer(**vars(test_driver)).restore_model(None)
    #         with self.assertRaisesRegexp(
    #                 tf.errors.NotFoundError, 'Failed to find'):
    #             ModelRestorer(**vars(test_driver)).restore_model(None)

    def test_from_file_initialisation(self):
        test_driver = get_initialised_driver(40, False)
        expected_init = np.array([[
            -0.23192197, 0.60880029, -0.24921742, -0.00186354, -0.3345384,
            0.16067748, -0.2210995, -0.19460233, -0.3035436, -0.42839912,
            -0.0489039, -0.90753943, -0.12664583, -0.23129687, 0.01584663,
            -0.43854219, 0.40412974, 0.0396539, -0.1590578, -0.53759819
        ]],
                                 dtype=np.float32)
        graph = test_driver.create_graph(test_driver.app, 1, True)
<<<<<<< HEAD
        with self.test_session(graph=graph) as sess:
            test_tensor = graph.get_tensor_by_name("G/conv_bn_selu/conv_/w:0")
            with self.assertRaisesRegexp(tf.errors.FailedPreconditionError,
                                         'uninitialized value'):
=======
        with self.cached_session(graph=graph) as sess:
            test_tensor = graph.get_tensor_by_name(
                "G/conv_bn_selu/conv_/w:0")
            with self.assertRaisesRegexp(
                    tf.errors.FailedPreconditionError,
                    'uninitialized value'):
>>>>>>> df0f8673
                _ = sess.run(test_tensor)
            ModelRestorer(**vars(test_driver)).restore_model(None)
            after_init = sess.run(test_tensor)
            self.assertAllClose(after_init[0], expected_init)
            _ = sess.run(tf.global_variables())

    def test_from_file_finetuning(self):
        test_driver = get_initialised_driver(40, False,
                                             '.*conv_bn_selu/.*conv_.*')
        expected_init = np.array([[
            -0.23192197, 0.60880029, -0.24921742, -0.00186354, -0.3345384,
            0.16067748, -0.2210995, -0.19460233, -0.3035436, -0.42839912,
            -0.0489039, -0.90753943, -0.12664583, -0.23129687, 0.01584663,
            -0.43854219, 0.40412974, 0.0396539, -0.1590578, -0.53759819
        ]],
                                 dtype=np.float32)
        graph = test_driver.create_graph(test_driver.app, 1, True)
<<<<<<< HEAD
        with self.test_session(graph=graph) as sess:
            test_tensor = graph.get_tensor_by_name("G/conv_bn_selu/conv_/w:0")
=======
        with self.cached_session(graph=graph) as sess:
            test_tensor = graph.get_tensor_by_name(
                "G/conv_bn_selu/conv_/w:0")
>>>>>>> df0f8673
            test_negative_tensor = graph.get_tensor_by_name(
                "D/conv_relu/conv_/b:0")
            with self.assertRaisesRegexp(tf.errors.FailedPreconditionError,
                                         'uninitialized value'):
                _ = sess.run(test_tensor)
            ModelRestorer(**vars(test_driver)).restore_model(None)
            after_init = sess.run(test_tensor)
            after_init_negative = sess.run(test_negative_tensor)
            self.assertAllClose(after_init[0], expected_init)
            # the not matched should be initialised using default initializer
            self.assertEqual(np.any(after_init_negative), False)
            _ = sess.run(tf.global_variables())
            bad_init = sess.run(tf.report_uninitialized_variables())
            self.assertEqual(bad_init.size, 0)


if __name__ == "__main__":
    set_logger()
    # _run_test_application()
    tf.test.main()<|MERGE_RESOLUTION|>--- conflicted
+++ resolved
@@ -12,14 +12,10 @@
 from niftynet.engine.application_driver import ApplicationDriver
 from niftynet.engine.application_variables import global_vars_init_or_restore
 from niftynet.engine.handler_model import ModelRestorer
-from niftynet.engine.signal import SESS_FINISHED, SESS_STARTED
 from niftynet.io.misc_io import set_logger
 from niftynet.utilities.util_common import ParserNamespace
-<<<<<<< HEAD
-=======
 from niftynet.engine.signal import SESS_FINISHED, SESS_STARTED
 from tests.niftynet_testcase import NiftyNetTestCase
->>>>>>> df0f8673
 
 # def _run_test_application():
 #    test_driver = get_initialised_driver()
@@ -139,15 +135,9 @@
 
     def test_multi_device_inputs(self):
         test_driver = get_initialised_driver()
-<<<<<<< HEAD
-        graph = test_driver.create_graph(test_driver.app, test_driver.num_gpus,
-                                         True)
-        with self.test_session(graph=graph) as sess:
-=======
         graph = test_driver.create_graph(
             test_driver.app, test_driver.num_gpus, True)
         with self.cached_session(graph=graph) as sess:
->>>>>>> df0f8673
             SESS_STARTED.send(test_driver.app, iter_msg=None)
             for i in range(2):
                 sess.run(test_driver.app.gradient_op)
@@ -169,15 +159,9 @@
 
     def test_multi_device_gradients(self):
         test_driver = get_initialised_driver()
-<<<<<<< HEAD
-        graph = test_driver.create_graph(test_driver.app, test_driver.num_gpus,
-                                         True)
-        with self.test_session(graph=graph) as sess:
-=======
         graph = test_driver.create_graph(
             test_driver.app, test_driver.num_gpus, True)
         with self.cached_session(graph=graph) as sess:
->>>>>>> df0f8673
             SESS_STARTED.send(test_driver.app, iter_msg=None)
             for i in range(2):
                 sess.run(test_driver.app.gradient_op)
@@ -199,15 +183,9 @@
     def test_multi_device_multi_optimiser_gradients(self):
         test_driver = get_initialised_driver(
             application='tests.toy_application.ToyApplicationMultOpti')
-<<<<<<< HEAD
-        graph = test_driver.create_graph(test_driver.app, test_driver.num_gpus,
-                                         True)
-        with self.test_session(graph=graph) as sess:
-=======
         graph = test_driver.create_graph(
             test_driver.app, test_driver.num_gpus, True)
         with self.cached_session(graph=graph) as sess:
->>>>>>> df0f8673
             SESS_STARTED.send(test_driver.app, iter_msg=None)
             for i in range(2):
                 sess.run(test_driver.app.gradient_op)
@@ -268,19 +246,12 @@
     def test_rand_initialisation(self):
         test_driver = get_initialised_driver(0, True)
         graph = test_driver.create_graph(test_driver.app, 1, True)
-<<<<<<< HEAD
-        with self.test_session(graph=graph) as sess:
-            test_tensor = graph.get_tensor_by_name("G/conv_bn_selu/conv_/w:0")
-            with self.assertRaisesRegexp(tf.errors.FailedPreconditionError,
-                                         'uninitialized value'):
-=======
         with self.cached_session(graph=graph) as sess:
             test_tensor = graph.get_tensor_by_name(
                 "G/conv_bn_selu/conv_/w:0")
             with self.assertRaisesRegexp(
                     tf.errors.FailedPreconditionError,
                     'uninitialized value'):
->>>>>>> df0f8673
                 sess.run(test_tensor)
             ModelRestorer(**vars(test_driver)).rand_init_model(None)
             sess.run(test_tensor)
@@ -296,19 +267,12 @@
         ]],
                                  dtype=np.float32)
         graph = test_driver.create_graph(test_driver.app, 1, True)
-<<<<<<< HEAD
-        with self.test_session(graph=graph) as sess:
-            test_tensor = graph.get_tensor_by_name("G/conv_bn_selu/conv_/w:0")
-            with self.assertRaisesRegexp(tf.errors.FailedPreconditionError,
-                                         'uninitialized value'):
-=======
         with self.cached_session(graph=graph) as sess:
             test_tensor = graph.get_tensor_by_name(
                 "G/conv_bn_selu/conv_/w:0")
             with self.assertRaisesRegexp(
                     tf.errors.FailedPreconditionError,
                     'uninitialized value'):
->>>>>>> df0f8673
                 _ = sess.run(test_tensor)
             ModelRestorer(**vars(test_driver)).restore_model(None)
             after_init = sess.run(test_tensor)
@@ -336,19 +300,12 @@
         ]],
                                  dtype=np.float32)
         graph = test_driver.create_graph(test_driver.app, 1, True)
-<<<<<<< HEAD
-        with self.test_session(graph=graph) as sess:
-            test_tensor = graph.get_tensor_by_name("G/conv_bn_selu/conv_/w:0")
-            with self.assertRaisesRegexp(tf.errors.FailedPreconditionError,
-                                         'uninitialized value'):
-=======
         with self.cached_session(graph=graph) as sess:
             test_tensor = graph.get_tensor_by_name(
                 "G/conv_bn_selu/conv_/w:0")
             with self.assertRaisesRegexp(
                     tf.errors.FailedPreconditionError,
                     'uninitialized value'):
->>>>>>> df0f8673
                 _ = sess.run(test_tensor)
             ModelRestorer(**vars(test_driver)).restore_model(None)
             after_init = sess.run(test_tensor)
@@ -366,14 +323,9 @@
         ]],
                                  dtype=np.float32)
         graph = test_driver.create_graph(test_driver.app, 1, True)
-<<<<<<< HEAD
-        with self.test_session(graph=graph) as sess:
-            test_tensor = graph.get_tensor_by_name("G/conv_bn_selu/conv_/w:0")
-=======
         with self.cached_session(graph=graph) as sess:
             test_tensor = graph.get_tensor_by_name(
                 "G/conv_bn_selu/conv_/w:0")
->>>>>>> df0f8673
             test_negative_tensor = graph.get_tensor_by_name(
                 "D/conv_relu/conv_/b:0")
             with self.assertRaisesRegexp(tf.errors.FailedPreconditionError,
