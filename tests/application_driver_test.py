--- conflicted
+++ resolved
@@ -21,13 +21,7 @@
 #    return
 
 
-<<<<<<< HEAD
-def get_initialised_driver(starting_iter=0, model_dir_rand=True, application='tests.toy_application.ToyApplication'):
-=======
-def get_initialised_driver(starting_iter=0,
-                           model_dir_rand=True,
-                           vars_to_restore=''):
->>>>>>> 19ab6b87
+def get_initialised_driver(starting_iter=0, model_dir_rand=True, vars_to_restore='', application='tests.toy_application.ToyApplication'):
     if model_dir_rand:
         model_dir = os.path.join('.', 'testing_data', 'tmp', str(uuid.uuid4()))
         os.makedirs(model_dir)
